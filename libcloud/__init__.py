# Licensed to the Apache Software Foundation (ASF) under one or more
# contributor license agreements.  See the NOTICE file distributed with
# this work for additional information regarding copyright ownership.
# The ASF licenses this file to You under the Apache License, Version 2.0
# (the "License"); you may not use this file except in compliance with
# the License.  You may obtain a copy of the License at
#
#     http://www.apache.org/licenses/LICENSE-2.0
#
# Unless required by applicable law or agreed to in writing, software
# distributed under the License is distributed on an "AS IS" BASIS,
# WITHOUT WARRANTIES OR CONDITIONS OF ANY KIND, either express or implied.
# See the License for the specific language governing permissions and
# limitations under the License.

"""
libcloud provides a unified interface to the cloud computing resources.

:var __version__: Current version of libcloud
"""

__all__ = ['__version__', 'enable_debug']
<<<<<<< HEAD
__version__ = '0.20.2.dev1'
=======
__version__ = '1.0.0-rc2'
>>>>>>> 1874dbd2

import os
import codecs

try:
    import paramiko
    have_paramiko = True
except ImportError:
    have_paramiko = False


def enable_debug(fo):
    """
    Enable library wide debugging to a file-like object.

    :param fo: Where to append debugging information
    :type fo: File like object, only write operations are used.
    """
    from libcloud.common.base import (Connection,
                                      LoggingHTTPConnection,
                                      LoggingHTTPSConnection)
    LoggingHTTPSConnection.log = fo
    LoggingHTTPConnection.log = fo
    Connection.conn_classes = (LoggingHTTPConnection,
                               LoggingHTTPSConnection)


def _init_once():
    """
    Utility function that is ran once on Library import.

    This checks for the LIBCLOUD_DEBUG environment variable, which if it exists
    is where we will log debug information about the provider transports.
    """
    path = os.getenv('LIBCLOUD_DEBUG')
    if path:
        mode = 'a'

        # Special case for /dev/stderr and /dev/stdout on Python 3.
        from libcloud.utils.py3 import PY3

        # Opening those files in append mode will throw "illegal seek"
        # exception there.
        # Late import to avoid setup.py related side affects
        if path in ['/dev/stderr', '/dev/stdout'] and PY3:
            mode = 'w'

        fo = codecs.open(path, mode, encoding='utf8')
        enable_debug(fo)

        if have_paramiko:
            paramiko.common.logging.basicConfig(level=paramiko.common.DEBUG)

_init_once()<|MERGE_RESOLUTION|>--- conflicted
+++ resolved
@@ -20,11 +20,7 @@
 """
 
 __all__ = ['__version__', 'enable_debug']
-<<<<<<< HEAD
-__version__ = '0.20.2.dev1'
-=======
 __version__ = '1.0.0-rc2'
->>>>>>> 1874dbd2
 
 import os
 import codecs
