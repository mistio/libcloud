--- conflicted
+++ resolved
@@ -218,17 +218,9 @@
         facility = location.extra['code']
         params = {'hostname': name, 'plan': size.id,
                   'operating_system': image.id, 'facility': facility,
-<<<<<<< HEAD
-                  'include': 'plan', 'billing_cycle': 'hourly'}
-        #params.update({ "ip_addresses": [{'address_family': 4, 'public': False, 'cidr': 30}, {'address_family': 4, 'public': True, 'cidr': 29}]})
-        #params.update({'ip_addresses': [{'address_family': 4, 'public': False}, {'address_family': 4, 'public': True, 'cidr': 29}]})
-        #params.update({ "ip_addresses": [{ "address_family": 4, "public": False }] })
-        #params.update(kwargs)
-=======
                   'include': 'plan', 'billing_cycle': 'hourly',
                   'ip_addresses': ip_addresses}
         params.update(kwargs)
->>>>>>> 2b003d86
         if cloud_init:
             params["userdata"] = cloud_init
         data = self.connection.request('/projects/%s/devices' %
