--- conflicted
+++ resolved
@@ -46,10 +46,6 @@
     StorageVolumeState, VolumeSnapshotState
 from libcloud.compute.constants import INSTANCE_TYPES, REGION_DETAILS
 from libcloud.pricing import get_size_price
-<<<<<<< HEAD
-
-=======
->>>>>>> 9642ab66
 
 __all__ = [
     'API_VERSION',
@@ -1698,26 +1694,16 @@
             attributes = INSTANCE_TYPES[instance_type]
             attributes = copy.deepcopy(attributes)
             try:
-<<<<<<< HEAD
-                price = get_size_price(driver_type='compute',
-                                       driver_name='ec2_linux',
-                                       size_id=instance_type)
-=======
                 # we are only interested in pure size price so linux
                 price = get_size_price(driver_type='compute',
                                        driver_name='ec2_linux',
                                        size_id=instance_type,
                                        region=self.region_name)
->>>>>>> 9642ab66
                 if price is None:
                     # it is a weird bare metal instance
                     attributes['price'] = None
                 else:
-<<<<<<< HEAD
-                    attributes['price'] = price[self.region_name]
-=======
                     attributes['price'] = price
->>>>>>> 9642ab66
             except KeyError:
                 attributes['price'] = None  # pricing not available
             sizes.append(NodeSize(driver=self, **attributes))
@@ -6215,20 +6201,12 @@
             attributes = copy.deepcopy(attributes)
             price = get_size_price(driver_type='compute',
                                    driver_name='ec2_linux',
-<<<<<<< HEAD
-                                   size_id=instance_type)
-            if price is None:
-                attributes['price'] = None
-            else:
-                attributes['price'] = price[self.region_name]
-=======
                                    size_id=instance_type,
                                    region=self.region_name)
             if price is None:
                 attributes['price'] = None
             else:
                 attributes['price'] = price
->>>>>>> 9642ab66
             attributes.update({'price': price})
             sizes.append(NodeSize(driver=self, **attributes))
         return sizes
