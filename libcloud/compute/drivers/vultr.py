--- conflicted
+++ resolved
@@ -303,12 +303,7 @@
         extra_keys = ['os', 'kvm_url', 'date_created',
                       'pending_charges', 'cost_per_month', 'location',
                       'vcpu_count', 'disk', 'allowed_bandwidth_gb', 'ram',
-<<<<<<< HEAD
-                      'default_password', 'VPSPLANID']
-
-=======
                       'default_password', 'VPSPLANID', 'DCID']
->>>>>>> 85bbb5f1
         extra = {}
         for key in extra_keys:
             if key in data:
