--- conflicted
+++ resolved
@@ -1928,7 +1928,6 @@
         response = self.connection.request(self._networks_url_prefix).object
         return self._to_networks(response)
 
-<<<<<<< HEAD
     def ex_get_network(self, network_id):
         """
         Retrieve the Network with the given ID
@@ -1946,30 +1945,6 @@
         return self._to_network(response['network'])
 
     def ex_create_network(self, name, cidr):
-=======
-    @_neutron_endpoint
-    def ex_list_neutron_networks(self):
-        response = self.connection.request(self._networks_url_prefix).object
-        return self._to_neutron_networks(response)
-
-    def _to_subnets(self, obj_subnets):
-        subnets = obj_subnets['subnets']
-        return [self._to_subnet(subnet) for subnet in subnets]
-
-    def _to_subnet(self, obj):
-        return OpenStackSubnet(id=obj.pop('id'), name=obj.pop('name'),
-                               network_id=obj.pop('network_id'),
-                               enable_dhcp=obj.pop('enable_dhcp', False),
-                               dns_nameservers=obj.pop('dns_nameservers', []),
-                               allocation_pools=obj.pop(
-                                   'allocation_pools', []),
-                               gateway_ip=obj.pop('gateway_ip', ''),
-                               cidr=obj.pop('cidr', ''),
-                               ip_version=obj.pop('ip_version', 4), extra=obj)
-
-    @_neutron_endpoint
-    def ex_list_subnets(self, filters=None):
->>>>>>> 7625f239
         """
         Get a list of Subnets
         """
