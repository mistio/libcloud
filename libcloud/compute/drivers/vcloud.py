# Licensed to the Apache Software Foundation (ASF) under one or more
# contributor license agreements.  See the NOTICE file distributed with
# this work for additional information regarding copyright ownership.
# The ASF licenses this file to You under the Apache License, Version 2.0
# (the "License"); you may not use this file except in compliance with
# the License.  You may obtain a copy of the License at
#
#     http://www.apache.org/licenses/LICENSE-2.0
#
# Unless required by applicable law or agreed to in writing, software
# distributed under the License is distributed on an "AS IS" BASIS,
# WITHOUT WARRANTIES OR CONDITIONS OF ANY KIND, either express or implied.
# See the License for the specific language governing permissions and
# limitations under the License.
"""
VMware vCloud driver.
"""
import copy
import datetime
import re
import base64
import os
<<<<<<< HEAD
import time
import multiprocessing.pool
import json
from xml.sax.saxutils import escape as sax_utils_escape

from xml.etree import ElementTree as ET

from xml.parsers.expat import ExpatError

=======
from libcloud.utils.iso8601 import parse_date
>>>>>>> c367567b
from libcloud.utils.py3 import httplib
from libcloud.utils.py3 import urlencode
from libcloud.utils.py3 import urlparse
from libcloud.utils.py3 import b
from libcloud.utils.py3 import next

urlparse = urlparse.urlparse

from libcloud.common.base import XmlResponse, ConnectionUserAndKey
from libcloud.common.types import InvalidCredsError, LibcloudError
from libcloud.compute.providers import Provider, get_driver
from libcloud.compute.types import NodeState
from libcloud.compute.base import Node, NodeDriver, NodeLocation
from libcloud.compute.base import NodeSize, NodeImage

from libcloud.utils.networking import is_private_subnet

"""
From vcloud api "The VirtualQuantity element defines the number of MB
of memory. This should be either 512 or a multiple of 1024 (1 GB)."
"""
VIRTUAL_MEMORY_VALS = [512] + [1024 * i for i in range(1, 9)]

VM_SIZES = [
  {'id': '1 core, 512Mb Ram',
   'memory': 512,
   'cpu': 1,
  },
  {'id': '1 core, 1024Mb Ram',
   'memory': 1024,
   'cpu': 1,
  },
  {'id': '2 core, 1024Mb Ram',
   'memory': 1024,
   'cpu': 2,
  },
  {'id': '1 core, 2048Mb Ram',
   'memory': 2048,
   'cpu': 1,
  },
  {'id': '2 core, 2048Mb Ram',
   'memory': 2048,
   'cpu': 2,
  },
  {'id': '2 core, 4096Mb Ram',
   'memory': 4096,
   'cpu': 2,
  },
  {'id': '4 core, 4096Mb Ram',
   'memory': 4096,
   'cpu': 4,
  },
  {'id': '4 core, 8192Mb Ram',
   'memory': 8192,
   'cpu': 4
  },
  {'id': '8 core, 8192Mb Ram',
   'memory': 8192,
   'cpu': 8
  },
  {'id': '8 core, 10240Mb Ram',
   'memory': 10240,
   'cpu': 8
  },
]


# Default timeout (in seconds) for long running tasks
DEFAULT_TASK_COMPLETION_TIMEOUT = 600

DEFAULT_API_VERSION = '5.5'

"""
Valid vCloud API v1.5 input values.
"""
VIRTUAL_CPU_VALS_1_5 = [i for i in range(1, 9)]
FENCE_MODE_VALS_1_5 = ['bridged', 'isolated', 'natRouted']
IP_MODE_VALS_1_5 = ['POOL', 'DHCP', 'MANUAL', 'NONE']


def fixxpath(root, xpath):
    """ElementTree wants namespaces in its xpaths, so here we add them."""
    namespace, root_tag = root.tag[1:].split("}", 1)
    fixed_xpath = "/".join(["{%s}%s" % (namespace, e)
                            for e in xpath.split("/")])
    return fixed_xpath


def get_url_path(url):
    return urlparse(url.strip()).path

# Taken from https://github.com/cedadev/libcloud/blob/trunk/libcloud/compute/drivers/vcloud.py

# Convert execute script into format compatible for dispatch over the REST API
cust_script_char_conv = lambda script_str: script_str.\
replace(os.linesep, '&#13;').\
replace('"', '&quot;').\
replace('%', '&#37;').\
replace("'", '&apos;')
# A fudge to allow for the fact that ElementTree.tostring will convert ampersand
# characters previously set as part of the escape sequences set by
# cust_script_char_conv(). This lambda correct these prior to dispatch
cust_xml_char_conv_et_fix = lambda xml_str: xml_str.\
replace('&amp;#13;', '&#13;').\
replace('&amp;quot;', '&quot;').\
replace('&amp;#37;', '&#37;').\
replace('&amp;apos;', '&apos;')


class Vdc(object):
    """
    Virtual datacenter (vDC) representation
    """
    def __init__(self, id, name, driver, allocation_model=None, cpu=None,
                 memory=None, storage=None):
        self.id = id
        self.name = name
        self.driver = driver
        self.allocation_model = allocation_model
        self.cpu = cpu
        self.memory = memory
        self.storage = storage

    def __repr__(self):
        return ('<Vdc: id=%s, name=%s, driver=%s  ...>'
                % (self.id, self.name, self.driver.name))


class Capacity(object):
    """
    Represents CPU, Memory or Storage capacity of vDC.
    """
    def __init__(self, limit, used, units):
        self.limit = limit
        self.used = used
        self.units = units

    def __repr__(self):
        return ('<Capacity: limit=%s, used=%s, units=%s>'
                % (self.limit, self.used, self.units))


class ControlAccess(object):
    """
    Represents control access settings of a node
    """
    class AccessLevel(object):
        READ_ONLY = 'ReadOnly'
        CHANGE = 'Change'
        FULL_CONTROL = 'FullControl'

    def __init__(self, node, everyone_access_level, subjects=None):
        self.node = node
        self.everyone_access_level = everyone_access_level
        if not subjects:
            subjects = []
        self.subjects = subjects

    def __repr__(self):
        return ('<ControlAccess: node=%s, everyone_access_level=%s, '
                'subjects=%s>'
                % (self.node, self.everyone_access_level, self.subjects))


class Subject(object):
    """
    User or group subject
    """
    def __init__(self, type, name, access_level, id=None):
        self.type = type
        self.name = name
        self.access_level = access_level
        self.id = id

    def __repr__(self):
        return ('<Subject: type=%s, name=%s, access_level=%s>'
                % (self.type, self.name, self.access_level))


class Lease(object):
    """
    Lease information for vApps.

    More info at: 'https://www.vmware.com/support/vcd/doc/
                   rest-api-doc-1.5-html/types/LeaseSettingsSectionType.html'
    """

    def __init__(self, lease_id, deployment_lease=None, storage_lease=None,
                 deployment_lease_expiration=None,
                 storage_lease_expiration=None):
        """
        :param lease_id: ID (link) to the lease settings section of a vApp.
        :type lease_id: ``str``

        :param deployment_lease: Deployment lease time in seconds
        :type deployment_lease: ``int`` or ``None``

        :param storage_lease: Storage lease time in seconds
        :type storage_lease: ``int`` or ``None``

        :param deployment_lease_expiration: Deployment lease expiration time
        :type deployment_lease_expiration: ``datetime.datetime`` or ``None``

        :param storage_lease_expiration: Storage lease expiration time
        :type storage_lease_expiration: ``datetime.datetime`` or ``None``
        """
        self.lease_id = lease_id
        self.deployment_lease = deployment_lease
        self.storage_lease = storage_lease
        self.deployment_lease_expiration = deployment_lease_expiration
        self.storage_lease_expiration = storage_lease_expiration

    @classmethod
    def to_lease(cls, lease_element):
        """
        Convert lease settings element to lease instance.

        :param lease_element: "LeaseSettingsSection" XML element
        :type lease_element: ``ET.Element``

        :return: Lease instance
        :rtype: :class:`Lease`
        """
        lease_id = lease_element.get('href')
        deployment_lease = lease_element.find(
            fixxpath(lease_element, 'DeploymentLeaseInSeconds')
        )
        storage_lease = lease_element.find(
            fixxpath(lease_element, 'StorageLeaseInSeconds')
        )
        deployment_lease_expiration = lease_element.find(
            fixxpath(lease_element, 'DeploymentLeaseExpiration')
        )
        storage_lease_expiration = lease_element.find(
            fixxpath(lease_element, 'StorageLeaseExpiration')
        )

        def apply_if_elem_not_none(elem, function):
            return function(elem.text) if elem is not None else None

        return cls(
            lease_id=lease_id,
            deployment_lease=apply_if_elem_not_none(deployment_lease, int),
            storage_lease=apply_if_elem_not_none(storage_lease, int),
            deployment_lease_expiration=apply_if_elem_not_none(
                deployment_lease_expiration,
                parse_date
            ),
            storage_lease_expiration=apply_if_elem_not_none(
                storage_lease_expiration,
                parse_date
            )
        )

    def get_deployment_time(self):
        """
        Gets the date and time a vApp was deployed. Time is inferred from the
        deployment lease and expiration or the storage lease and expiration.

        :return: Date and time the vApp was deployed or None if unable to
                 calculate
        :rtype: ``datetime.datetime`` or ``None``
        """
        if (self.deployment_lease is not None
           and self.deployment_lease_expiration is not None):
            return self.deployment_lease_expiration - datetime.timedelta(
                seconds=self.deployment_lease
            )

        if (self.storage_lease is not None
           and self.storage_lease_expiration is not None):
            return self.storage_lease_expiration - datetime.timedelta(
                seconds=self.storage_lease
            )

        raise Exception('Cannot get time deployed. '
                        'Missing complete lease and expiration information.')

    def __repr__(self):
        return (
            '<Lease: id={lease_id}, deployment_lease={deployment_lease}, '
            'storage_lease={storage_lease}, '
            'deployment_lease_expiration={deployment_lease_expiration}, '
            'storage_lease_expiration={storage_lease_expiration}>'.format(
                lease_id=self.lease_id,
                deployment_lease=self.deployment_lease,
                storage_lease=self.storage_lease,
                deployment_lease_expiration=self.deployment_lease_expiration,
                storage_lease_expiration=self.storage_lease_expiration
            )
        )

    def __eq__(self, other):
        if not isinstance(other, Lease):
            return False

        return (
            self.lease_id == other.lease_id
            and self.deployment_lease == other.deployment_lease
            and self.storage_lease == other.storage_lease
            and (self.deployment_lease_expiration
                 == other.deployment_lease_expiration)
            and self.storage_lease_expiration == other.storage_lease_expiration
        )

    def __ne__(self, other):
        return not self == other


class InstantiateVAppXML(object):

    def __init__(self, name, template, net_href, cpus, memory,
                 password=None, row=None, group=None):
        self.name = name
        self.template = template
        self.net_href = net_href
        self.cpus = cpus
        self.memory = memory
        self.password = password
        self.row = row
        self.group = group

        self._build_xmltree()

    def tostring(self):
        return ET.tostring(self.root)

    def _build_xmltree(self):
        self.root = self._make_instantiation_root()

        self._add_vapp_template(self.root)
        instantiation_params = ET.SubElement(self.root,
                                             "InstantiationParams")

        # product and virtual hardware
        self._make_product_section(instantiation_params)
        self._make_virtual_hardware(instantiation_params)

        network_config_section = ET.SubElement(instantiation_params,
                                               "NetworkConfigSection")

        network_config = ET.SubElement(network_config_section,
                                       "NetworkConfig")
        self._add_network_association(network_config)

    def _make_instantiation_root(self):
        return ET.Element(
            "InstantiateVAppTemplateParams",
            {'name': self.name,
             'xml:lang': 'en',
             'xmlns': "http://www.vmware.com/vcloud/v0.8",
             'xmlns:xsi': "http://www.w3.org/2001/XMLSchema-instance"}
        )

    def _add_vapp_template(self, parent):
        return ET.SubElement(
            parent,
            "VAppTemplate",
            {'href': self.template}
        )

    def _make_product_section(self, parent):
        prod_section = ET.SubElement(
            parent,
            "ProductSection",
            {'xmlns:q1': "http://www.vmware.com/vcloud/v0.8",
             'xmlns:ovf': "http://schemas.dmtf.org/ovf/envelope/1"}
        )

        if self.password:
            self._add_property(prod_section, 'password', self.password)

        if self.row:
            self._add_property(prod_section, 'row', self.row)

        if self.group:
            self._add_property(prod_section, 'group', self.group)

        return prod_section

    def _add_property(self, parent, ovfkey, ovfvalue):
        return ET.SubElement(
            parent,
            "Property",
            {'xmlns': 'http://schemas.dmtf.org/ovf/envelope/1',
             'ovf:key': ovfkey,
             'ovf:value': ovfvalue}
        )

    def _make_virtual_hardware(self, parent):
        vh = ET.SubElement(
            parent,
            "VirtualHardwareSection",
            {'xmlns:q1': "http://www.vmware.com/vcloud/v0.8"}
        )

        self._add_cpu(vh)
        self._add_memory(vh)

        return vh

    def _add_cpu(self, parent):
        cpu_item = ET.SubElement(
            parent,
            "Item",
            {'xmlns': "http://schemas.dmtf.org/ovf/envelope/1"}
        )
        self._add_instance_id(cpu_item, '1')
        self._add_resource_type(cpu_item, '3')
        self._add_virtual_quantity(cpu_item, self.cpus)

        return cpu_item

    def _add_memory(self, parent):
        mem_item = ET.SubElement(
            parent,
            'Item',
            {'xmlns': "http://schemas.dmtf.org/ovf/envelope/1"}
        )
        self._add_instance_id(mem_item, '2')
        self._add_resource_type(mem_item, '4')
        self._add_virtual_quantity(mem_item, self.memory)

        return mem_item

    def _add_instance_id(self, parent, id):
        elm = ET.SubElement(
            parent,
            'InstanceID',
            {'xmlns': 'http://schemas.dmtf.org/wbem/wscim/1/cim-schema/2/'
                      'CIM_ResourceAllocationSettingData'}
        )
        elm.text = id
        return elm

    def _add_resource_type(self, parent, type):
        elm = ET.SubElement(
            parent,
            'ResourceType',
            {'xmlns': 'http://schemas.dmtf.org/wbem/wscim/1/cim-schema/2/'
                      'CIM_ResourceAllocationSettingData'}
        )
        elm.text = type
        return elm

    def _add_virtual_quantity(self, parent, amount):
        elm = ET.SubElement(
            parent,
            'VirtualQuantity',
            {'xmlns': 'http://schemas.dmtf.org/wbem/wscim/1/cim-schema/2/'
                      'CIM_ResourceAllocationSettingData'}
        )
        elm.text = amount
        return elm

    def _add_network_association(self, parent):
        return ET.SubElement(
            parent,
            'NetworkAssociation',
            {'href': self.net_href}
        )


class VCloudResponse(XmlResponse):

    def success(self):
        return self.status in (httplib.OK, httplib.CREATED,
                               httplib.NO_CONTENT, httplib.ACCEPTED)

    def parse_error(self):
        error_msg = 'Unknown error'
        try:
            body = self.parse_body()
            code = body.get('majorErrorCode')
            message = body.get('message')
            error_msg = '%s: %s' % (code, message)
        except:
            pass

        raise Exception(error_msg)




class VCloudConnection(ConnectionUserAndKey):

    """
    Connection class for the vCloud driver
    """

    responseCls = VCloudResponse
    token = None
    host = None

    def request(self, *args, **kwargs):
        self._get_auth_token()
        return super(VCloudConnection, self).request(*args, **kwargs)

    def check_org(self):
        # the only way to get our org is by logging in.
        self._get_auth_token()

    def _get_auth_headers(self):
        """Some providers need different headers than others"""
        return {
            'Authorization': "Basic %s" % base64.b64encode(
                b('%s:%s' % (self.user_id, self.key))).decode('utf-8'),
            'Content-Length': '0',
            'Accept': 'application/*+xml'
        }

    def _get_auth_token(self):
        if not self.token:
            # do not verify ssl certificate
            self.connection.ca_cert = False
            self.connection.request(method='POST', url='/api/v0.8/login',
                                    headers=self._get_auth_headers())

            resp = self.connection.getresponse()
            headers = resp.headers
            body = ET.XML(resp.text)

            try:
                self.token = headers['set-cookie']
            except KeyError:
                raise InvalidCredsError()

            self.driver.org = get_url_path(
                body.find(fixxpath(body, 'Org')).get('href')
            )

    def add_default_headers(self, headers):
        headers['Cookie'] = self.token
        headers['Accept'] = 'application/*+xml'
        return headers


class VCloudNodeDriver(NodeDriver):

    """
    vCloud node driver
    """

    type = Provider.VCLOUD
    name = 'vCloud'
    website = 'http://www.vmware.com/products/vcloud/'
    connectionCls = VCloudConnection
    org = None
    _vdcs = None
    # this is needed to keep information about port bindings and NAT
    # for VMs
    _networks = None

    NODE_STATE_MAP = {'0': NodeState.PENDING,
                      '1': NodeState.PENDING,
                      '2': NodeState.PENDING,
                      '3': NodeState.PENDING,
                      '4': NodeState.RUNNING}

    features = {'create_node': ['password']}

    def __new__(cls, key, secret=None, secure=True, host=None, port=None,
                api_version=DEFAULT_API_VERSION, **kwargs):
        if cls is VCloudNodeDriver:
            if api_version == '0.8':
                cls = VCloudNodeDriver
            elif api_version == '1.5':
                cls = VCloud_1_5_NodeDriver
            elif api_version == '5.1':
                cls = VCloud_5_1_NodeDriver
            elif api_version == '5.5':
                cls = VCloud_5_5_NodeDriver
            else:
                raise NotImplementedError(
                    "No VCloudNodeDriver found for API version %s" %
                    (api_version))
        return super(VCloudNodeDriver, cls).__new__(cls)

    @property
    def vdcs(self):
        """
        vCloud virtual data centers (vDCs).

        :return: list of vDC objects
        :rtype: ``list`` of :class:`Vdc`
        """
        if not self._vdcs:
            self.connection.check_org()  # make sure the org is set.
            res = self.connection.request(self.org)
            self._vdcs = [
                self._to_vdc(
                    self.connection.request(get_url_path(i.get('href'))).object
                )
                for i in res.object.findall(fixxpath(res.object, "Link"))
                if i.get('type') == 'application/vnd.vmware.vcloud.vdc+xml'
            ]
        return self._vdcs

    def _to_vdc(self, vdc_elm):
        return Vdc(vdc_elm.get('href'), vdc_elm.get('name'), self)

    def _get_vdc(self, vdc_name):
        vdc = None
        if not vdc_name:
            # Return the first organisation VDC found
            vdc = self.vdcs[0]
        else:
            for v in self.vdcs:
                if v.name == vdc_name or v.id == vdc_name:
                    vdc = v
            if vdc is None:
                raise ValueError('%s virtual data centre could not be found' %
                                 (vdc_name))
        return vdc

    @property
    def networks(self):
        networks = []
        for vdc in self.vdcs:
            res = self.connection.request(get_url_path(vdc.id)).object
            networks.extend(
                [network
                 for network in res.findall(
                     fixxpath(res, 'AvailableNetworks/Network')

                 )]
            )

        return networks

    def _to_image(self, image):
        image = NodeImage(id=image.get('href'),
                          name=image.get('name'),
                          driver=self.connection.driver)
        return image

    def _to_node(self, elm):
        state = self.NODE_STATE_MAP[elm.get('status')]
        name = elm.get('name')
        public_ips = []
        private_ips = []

        # Following code to find private IPs works for Terremark
        connections = elm.findall('%s/%s' % (
            '{http://schemas.dmtf.org/ovf/envelope/1}NetworkConnectionSection',
            fixxpath(elm, 'NetworkConnection'))
        )
        if not connections:
            connections = elm.findall(
                fixxpath(
                    elm,
                    'Children/Vm/NetworkConnectionSection/NetworkConnection'))

        for connection in connections:
            ips = [ip.text
                   for ip
                   in connection.findall(fixxpath(elm, "IpAddress"))]
            if connection.get('Network') == 'Internal':
                private_ips.extend(ips)
            else:
                public_ips.extend(ips)

        node = Node(id=elm.get('href'),
                    name=name,
                    state=state,
                    public_ips=public_ips,
                    private_ips=private_ips,
                    driver=self.connection.driver)

        return node

    def _get_catalog_hrefs(self):
        res = self.connection.request(self.org)
        catalogs = [
            i.get('href')
            for i in res.object.findall(fixxpath(res.object, "Link"))
            if i.get('type') == 'application/vnd.vmware.vcloud.catalog+xml'
        ]

        return catalogs

    def _wait_for_task_completion(self, task_href,
                                  timeout=DEFAULT_TASK_COMPLETION_TIMEOUT):
        start_time = time.time()
        res = self.connection.request(get_url_path(task_href))
        status = res.object.get('status')
        while status != 'success':
            if status == 'error':
                # Get error reason from the response body
                error_elem = res.object.find(fixxpath(res.object, 'Error'))
                error_msg = "Unknown error"
                if error_elem is not None:
                    error_msg = error_elem.get('message')
                raise Exception("Error status returned by task %s.: %s"
                                % (task_href, error_msg))
            if status == 'canceled':
                raise Exception("Canceled status returned by task %s."
                                % task_href)
            if (time.time() - start_time >= timeout):
                raise Exception("Timeout (%s sec) while waiting for task %s."
                                % (timeout, task_href))
            time.sleep(5)
            res = self.connection.request(get_url_path(task_href))
            status = res.object.get('status')

    def destroy_node(self, node):
        node_path = get_url_path(node.extra.get('href'))
        # blindly poweroff node, it will throw an exception if already off
        try:
            res = self.connection.request('%s/power/action/poweroff'
                                          % node_path,
                                          method='POST')
            self._wait_for_task_completion(res.object.get('href'))
        except Exception:
            pass

        try:
            res = self.connection.request('%s/action/undeploy' % node_path,
                                          method='POST')
            self._wait_for_task_completion(res.object.get('href'))
        except ExpatError:
            # The undeploy response is malformed XML atm.
            # We can remove this whent he providers fix the problem.
            pass
        except Exception:
            # Some vendors don't implement undeploy at all yet,
            # so catch this and move on.
            pass

        res = self.connection.request(node_path, method='DELETE')
        return res.status == httplib.ACCEPTED

    def reboot_node(self, node):
        res = self.connection.request('%s/power/action/reset'
                                      % get_url_path(node.extra.get('href')),
                                      method='POST')
        return res.status in [httplib.ACCEPTED, httplib.NO_CONTENT]

    def list_nodes(self):
        if not self._networks:
            # via _networks we get nat rules and public ips of nodes
            self.ex_list_networks()
        return self.ex_list_nodes()

    def ex_list_nodes(self, vdcs=None):
        """
        List all nodes across all vDCs. Using 'vdcs' you can specify which vDCs
        should be queried.

        :param vdcs: None, vDC or a list of vDCs to query. If None all vDCs
                     will be queried.
        :type vdcs: :class:`Vdc`

        :rtype: ``list`` of :class:`Node`
        """
        #TODO: consider asking "/api/query?type=vm" for this
        #this will return VMs with hrefs to query for more info

        if not vdcs:
            vdcs = self.vdcs
        if not isinstance(vdcs, (list, tuple)):
            vdcs = [vdcs]
        nodes = []
        for vdc in vdcs:
            res = self.connection.request(get_url_path(vdc.id))
            elms = res.object.findall(fixxpath(
                res.object, "ResourceEntities/ResourceEntity")
            )
            vapps = [
                (i.get('name'), i.get('href'))
                for i in elms
                if i.get('type') == 'application/vnd.vmware.vcloud.vApp+xml'
                and i.get('name')
            ]

            # first get a list of vapps
            # then get VMs for each vapp
            # use multiprocessing to query vapps on parallel
            # for large number of VMs, if queried serially means that list_nodes
            # could take up to minutes to return the whole list, since each request for VM info
            # takes a few seconds
            # Due to the fact that libcloud driver instance is not thread safe, we choose to
            # to create a new driver instance inside each thread.
            # http://ci.apache.org/projects/libcloud/docs/other/using-libcloud-in-multithreaded-and-async-environments.html

            vapp_hrefs = [vapp_href for vapp_name, vapp_href in vapps]
            def _list_one(vapp_href):
                """since vdcs and token are both needed to make any request,
                we can provide them on the new driver
                the same applies for _networks
                """
                driver = get_driver(self.type)(self.key, self.secret,
                                               host=self.connection.host,
                                               port=self.connection.port)
                driver._vdcs = self.vdcs
                driver._networks = self._networks
                driver.connection.token = self.connection.token
                try:
                    return driver.ex_list_nodes_for_vapp(vapp_href)
                except:
                    return []
            pool = multiprocessing.pool.ThreadPool(8)
            results = pool.map(_list_one, vapp_hrefs)
            pool.terminate()

            for result in results:
                nodes.extend(result)
        return nodes

    def ex_list_nodes_for_vapp(self, vapp_href):
        "return nodes for a vapp, provided it's href"
        try:
            res = self.connection.request(
                get_url_path(vapp_href),
                headers={'Content-Type':
                         'application/vnd.vmware.vcloud.vApp+xml'}
            )
            #_to_node() returns vApp as Node, with VMs as extra
            # we need Nodes to be actual VMs, so we pass the
            # result of _to_node() to _to_nodes()
            vapp_nodes = self._to_node(res.object)
            return self._to_nodes(vapp_nodes)
        except:
            return []

    def _to_size(self, size):
        ns = NodeSize(
            id=size.get('id'),
            name=size.get('id'),
            ram=size.get('memory'),
            extra={'cpu': size.get('cpu')},
            disk=None,
            bandwidth=None,
            price=None,
            driver=self.connection.driver
        )
        return ns

    def list_sizes(self, location=None):
        sizes = [self._to_size(size) for size in VM_SIZES]
        return sizes

    def ex_list_networks(self):
        """
        List available networks

        """
        network_elements = []
        for vdc in self.vdcs:
            res = self.connection.request(get_url_path(vdc.id)).object
            network_elements.extend(
                [network
                 for network in res.findall(
                     fixxpath(res, 'AvailableNetworks/Network')
                 )]
            )
        networks = []
        for network in network_elements:
            # avoid exception: Unable to perform this action. Contact your cloud administrator.
            try:
                network_object = self.connection.request(get_url_path(network.get('href'))).object
            except:
                continue

            #alloc_ips = network_object.findall(fixxpath(network_object, 'Configuration/IpScope/AllocatedIpAddresses'))
            #ips = []
            #for ip in alloc_ips:
            #    ips = [ip.text for ip in ip.findall(fixxpath(network, "IpAddress"))]
            alloc_ips = {}
            nat_rules = network_object.findall(
                fixxpath(network_object,
                         'Configuration/Features/NatService/'
                         'NatRule/PortForwardingRule'))
            rules = {}
            for nat_rule in nat_rules:
                external_ip = nat_rule.find(fixxpath(nat_rule,
                                                     'ExternalIpAddress'))
                if external_ip is not None:
                    external_ip = external_ip.text
                external_port = nat_rule.find(fixxpath(nat_rule,
                                                       'ExternalPort'))
                if external_port is not None:
                    external_port = external_port.text
                internal_ip = nat_rule.find(fixxpath(nat_rule,
                                                     'InternalIpAddress'))
                if internal_ip is not None:
                    internal_ip = internal_ip.text
                internal_port = nat_rule.find(fixxpath(nat_rule,
                                                       'InternalPort'))
                if internal_port is not None:
                    internal_port = internal_port.text
                protocol = nat_rule.find(fixxpath(nat_rule,'Protocol'))
                if protocol is not None:
                    protocol = protocol.text

                nat_rule_dict = {
                    'IP': external_ip,
                    'PublicPort': external_port,
                    'PrivatePort': internal_port,
                    'Type': protocol,
                }
                if rules.get(internal_ip):
                    rules[internal_ip].append(nat_rule_dict)
                else:
                    rules[internal_ip] = [nat_rule_dict]

            extra = {'href': network.get('href'),
                     'nat_rules': rules}

            network = VCloudNetwork(id=network.get('name'),
                                    name=network.get('name'),
                                    driver=self,
                                    extra=extra,
                                    cidr='')

            networks.append(network)
        self._networks = networks
        return networks

    def _get_catalogitems_hrefs(self, catalog):
        """Given a catalog href returns contained catalog item hrefs"""
        res = self.connection.request(
            get_url_path(catalog),
            headers={
                'Content-Type': 'application/vnd.vmware.vcloud.catalog+xml'
            }
        ).object

        cat_items = res.findall(fixxpath(res, "CatalogItems/CatalogItem"))
        cat_item_hrefs = [i.get('href')
                          for i in cat_items
                          if i.get('type') ==
                          'application/vnd.vmware.vcloud.catalogItem+xml']

        return cat_item_hrefs

    def _get_catalogitem(self, catalog_item):
        """Given a catalog item href returns elementree"""
        res = self.connection.request(
            get_url_path(catalog_item),
            headers={
                'Content-Type': 'application/vnd.vmware.vcloud.catalogItem+xml'
            }
        ).object

        return res

    def list_images(self, location=None):

        images = []
        #media_images = self.connection.request('/api/query?type=media&pageSize=500').object
        app_images = self.connection.request('/api/query?type=vAppTemplate&pageSize=500').object
        images.extend(app_images)
        #images.extend(media_images)
        images = [self._to_image(i) for i in images if i.get('name') and i.get('href')]

        def idfun(image):
            return image.id
        images = sorted(images, key=lambda k: k.name)

        return self._uniquer(images, idfun)

    def _uniquer(self, seq, idfun=None):
        if idfun is None:
            def idfun(x):  # pylint: disable=function-redefined
                return x
        seen = {}
        result = []
        for item in seq:
            marker = idfun(item)
            if marker in seen:
                continue
            seen[marker] = 1
            result.append(item)
        return result

    def create_node(self, name, size, image, auth=None, ex_network=None,
                    ex_vdc=None, ex_cpus=1, ex_row=None, ex_group=None):
        """
        Creates and returns node.

        :keyword    ex_network: link to a "Network" e.g.,
                    ``https://services.vcloudexpress...``
        :type       ex_network: ``str``

        :keyword    ex_vdc: Name of organisation's virtual data
                            center where vApp VMs will be deployed.
        :type       ex_vdc: ``str``

        :keyword    ex_cpus: number of virtual cpus (limit depends on provider)
        :type       ex_cpus: ``int``

        :type       ex_row: ``str``

        :type       ex_group: ``str``
        """
        # Some providers don't require a network link
        try:
            network = ex_network or self.networks[0].get('href')
        except IndexError:
            network = ''

        password = None
        auth = self._get_and_check_auth(auth)
        password = auth.password

        instantiate_xml = InstantiateVAppXML(
            name=name,
            template=image.id,
            net_href=network,
            cpus=str(ex_cpus),
            memory=str(size.ram),
            password=password,
            row=ex_row,
            group=ex_group
        )

        vdc = self._get_vdc(ex_vdc)

        # Instantiate VM and get identifier.
        content_type = \
            'application/vnd.vmware.vcloud.instantiateVAppTemplateParams+xml'
        res = self.connection.request(
            '%s/action/instantiateVAppTemplate' % get_url_path(vdc.id),
            data=instantiate_xml.tostring(),
            method='POST',
            headers={'Content-Type': content_type}
        )
        vapp_path = get_url_path(res.object.get('href'))

        # Deploy the VM from the identifier.
        res = self.connection.request('%s/action/deploy' % vapp_path,
                                      method='POST')

        self._wait_for_task_completion(res.object.get('href'))

        # Power on the VM.
        res = self.connection.request('%s/power/action/powerOn' % vapp_path,
                                      method='POST')

        res = self.connection.request(vapp_path)
        node = self._to_node(res.object)

        if getattr(auth, "generated", False):
            node.extra['password'] = auth.password

        return node


class HostingComConnection(VCloudConnection):

    """
    vCloud connection subclass for Hosting.com
    """

    host = "vcloud.safesecureweb.com"

    def _get_auth_headers(self):
        """hosting.com doesn't follow the standard vCloud authentication API"""
        return {
            'Authentication': base64.b64encode(b('%s:%s' % (self.user_id,
                                                            self.key))),
            'Content-Length': '0'
        }


class HostingComDriver(VCloudNodeDriver):

    """
    vCloud node driver for Hosting.com
    """
    connectionCls = HostingComConnection


class TerremarkConnection(VCloudConnection):

    """
    vCloud connection subclass for Terremark
    """

    host = "services.vcloudexpress.terremark.com"


class TerremarkDriver(VCloudNodeDriver):

    """
    vCloud node driver for Terremark
    """

    connectionCls = TerremarkConnection

    def list_locations(self):
        return [NodeLocation(0, "Terremark Texas", 'US', self)]


class VCloud_1_5_Connection(VCloudConnection):

    def _get_auth_headers(self):
        """Compatibility for using v1.5 API under vCloud Director 5.1"""
        return {
            'Authorization': "Basic %s" % base64.b64encode(
                b('%s:%s' % (self.user_id, self.key))).decode('utf-8'),
            'Content-Length': '0',
            'Accept': 'application/*+xml;version=1.5'
        }

    def _get_auth_token(self):
        if not self.token:
            # do not verify ssl certificate
            self.connection.ca_cert = False
            # Log In
            self.connection.request(method='POST', url='/api/sessions',
                                    headers=self._get_auth_headers())

            resp = self.connection.getresponse()
            headers = resp.headers

            # Set authorization token
            try:
                self.token = headers['x-vcloud-authorization']
            except KeyError:
                raise InvalidCredsError()

            # Get the URL of the Organization
            body = ET.XML(resp.text)
            self.org_name = body.get('org')

            # pylint: disable=no-member
            org_list_url = get_url_path(
                next((link for link in body.findall(fixxpath(body, 'Link'))
                     if link.get('type') ==
                     'application/vnd.vmware.vcloud.orgList+xml')).get('href')
            )

            if self.proxy_url is not None:
                self.connection.set_http_proxy(self.proxy_url)
            self.connection.request(method='GET', url=org_list_url,
                                    headers=self.add_default_headers({}))
            body = ET.XML(self.connection.getresponse().text)

            # pylint: disable=no-member
            self.driver.org = get_url_path(
                next((org for org in body.findall(fixxpath(body, 'Org'))
                     if org.get('name') == self.org_name)).get('href')
            )

    def add_default_headers(self, headers):
        headers['Accept'] = 'application/*+xml;version=1.5'
        headers['x-vcloud-authorization'] = self.token
        return headers


class VCloud_5_5_Connection(VCloud_1_5_Connection):

    def _get_auth_headers(self):
<<<<<<< HEAD
        """Compatibility for using v5.5 API"""
        return {
            'Authorization': "Basic %s" % base64.b64encode(
                b('%s:%s' % (self.user_id, self.key))).decode('utf-8'),
            'Content-Length': '0',
            'Accept': 'application/*+xml;version=5.5'
        }
=======
        """Compatibility for using v5.5 of the API"""
        auth_headers = super(VCloud_5_5_Connection, self)._get_auth_headers()
        auth_headers['Accept'] = 'application/*+xml;version=5.5'
        return auth_headers
>>>>>>> c367567b

    def add_default_headers(self, headers):
        headers['Accept'] = 'application/*+xml;version=5.5'
        headers['x-vcloud-authorization'] = self.token
        return headers


class Instantiate_1_5_VAppXML(object):

    def __init__(self, name, template, network, vm_network=None,
                 vm_fence=None, description=None):
        self.name = name
        self.template = template
        self.network = network
        self.vm_network = vm_network
        self.vm_fence = vm_fence
        self.description = description
        self._build_xmltree()

    def tostring(self):
        return ET.tostring(self.root)

    def _build_xmltree(self):
        self.root = self._make_instantiation_root()

        if self.network is not None:
            instantiation_params = ET.SubElement(self.root,
                                                 'InstantiationParams')
            network_config_section = ET.SubElement(instantiation_params,
                                                   'NetworkConfigSection')
            ET.SubElement(
                network_config_section,
                'Info',
                {'xmlns': 'http://schemas.dmtf.org/ovf/envelope/1'}
            )
            network_config = ET.SubElement(network_config_section,
                                           'NetworkConfig')
            self._add_network_association(network_config)

        if self.description is not None:
            ET.SubElement(self.root, 'Description').text = self.description

        self._add_vapp_template(self.root)

    def _make_instantiation_root(self):
        return ET.Element(
            'InstantiateVAppTemplateParams',
            {'name': self.name,
             'deploy': 'false',
             'powerOn': 'false',
             'xml:lang': 'en',
             'xmlns': 'http://www.vmware.com/vcloud/v1.5',
             'xmlns:xsi': 'http://www.w3.org/2001/XMLSchema-instance'}
        )

    def _add_vapp_template(self, parent):
        return ET.SubElement(
            parent,
            'Source',
            {'href': self.template}
        )

    def _add_network_association(self, parent):
        if self.vm_network is None:
            # Don't set a custom vApp VM network name
            parent.set('networkName', self.network.get('name'))
        else:
            # Set a custom vApp VM network name
            parent.set('networkName', self.vm_network)
        configuration = ET.SubElement(parent, 'Configuration')
        ET.SubElement(configuration, 'ParentNetwork',
                      {'href': self.network.get('href')})

        if self.vm_fence is None:
            fencemode = self.network.find(fixxpath(self.network,
                                          'Configuration/FenceMode')).text
        else:
            fencemode = self.vm_fence
        ET.SubElement(configuration, 'FenceMode').text = fencemode


class VCloud_1_5_NodeDriver(VCloudNodeDriver):
    connectionCls = VCloud_1_5_Connection

    # Based on
    # http://pubs.vmware.com/vcloud-api-1-5/api_prog/
    # GUID-843BE3AD-5EF6-4442-B864-BCAE44A51867.html
    NODE_STATE_MAP = {'-1': NodeState.UNKNOWN,
                      '0': NodeState.PENDING,
                      '1': NodeState.PENDING,
                      '2': NodeState.PENDING,
                      '3': NodeState.PENDING,
                      '4': NodeState.RUNNING,
                      '5': NodeState.RUNNING,
                      '6': NodeState.UNKNOWN,
                      '7': NodeState.UNKNOWN,
                      '8': NodeState.STOPPED,
                      '9': NodeState.UNKNOWN,
                      '10': NodeState.UNKNOWN}

    def list_locations(self):
        return [NodeLocation(id=self.connection.host,
                name=self.connection.host, country="N/A", driver=self)]

    def ex_find_node(self, node_name, vdcs=None):
        """
        Searches for node across specified vDCs. This is more effective than
        querying all nodes to get a single instance.

        :param node_name: The name of the node to search for
        :type node_name: ``str``

        :param vdcs: None, vDC or a list of vDCs to search in. If None all vDCs
                     will be searched.
        :type vdcs: :class:`Vdc`

        :return: node instance or None if not found
        :rtype: :class:`Node` or ``None``
        """
        if not vdcs:
            vdcs = self.vdcs
        if not getattr(vdcs, '__iter__', False):
            vdcs = [vdcs]
        for vdc in vdcs:
            res = self.connection.request(get_url_path(vdc.id))
            xpath = fixxpath(res.object, "ResourceEntities/ResourceEntity")
            entity_elems = res.object.findall(xpath)
            for entity_elem in entity_elems:
                if entity_elem.get('type') == \
                        'application/vnd.vmware.vcloud.vApp+xml' and \
                        entity_elem.get('name') == node_name:
                    path = entity_elem.get('href')
                    return self._ex_get_node(path)
        return None

    def ex_find_vm_nodes(self, vm_name, max_results=50):
        """
        Finds nodes that contain a VM with the specified name.

        :param vm_name: The VM name to find nodes for
        :type vm_name: ``str``

        :param max_results: Maximum number of results up to 128
        :type max_results: ``int``

        :return: List of node instances
        :rtype: `list` of :class:`Node`
        """
        vms = self.ex_query(
            'vm',
            filter='name=={vm_name}'.format(vm_name=vm_name),
            page=1,
            page_size=max_results
        )
        return [self._ex_get_node(vm['container']) for vm in vms]

    def destroy_node(self, node, shutdown=True):
        try:
            self.ex_undeploy_node(node, shutdown=shutdown)
        except Exception:
            # Some vendors don't implement undeploy at all yet,
            # so catch this and move on.
            pass

        res = self.connection.request(get_url_path(node.extra.get('href')), method='DELETE')
        return res.status == httplib.ACCEPTED

    def reboot_node(self, node):
        return self._perform_power_operation(node, 'reboot')

    def ex_start_node(self, node):
        return self._perform_power_operation(node, 'powerOn')

    def ex_stop_node(self, node):
        return self._perform_power_operation(node, 'shutdown')


    def ex_deploy_node(self, node):
        """
        Deploys existing node. Equal to vApp "start" operation.

        :param  node: The node to be deployed
        :type   node: :class:`Node`

        :rtype: :class:`Node`
        """
        data = {'powerOn': 'true',
                'xmlns': 'http://www.vmware.com/vcloud/v1.5'}
        deploy_xml = ET.Element('DeployVAppParams', data)
        path = get_url_path(node.extra.get('href'))
        headers = {
            'Content-Type':
            'application/vnd.vmware.vcloud.deployVAppParams+xml'
        }
        res = self.connection.request('%s/action/deploy' % path,
                                      data=ET.tostring(deploy_xml),
                                      method='POST',
                                      headers=headers)
        self._wait_for_task_completion(res.object.get('href'))
        res = self.connection.request(get_url_path(node.extra.get('href')))
        return self._to_node(res.object)

    def ex_undeploy_node(self, node, shutdown=True):
        """
        Undeploys existing node. Equal to vApp "stop" operation.

        :param  node: The node to be deployed
        :type   node: :class:`Node`

        :param  shutdown: Whether to shutdown or power off the guest when
                undeploying
        :type   shutdown: ``bool``

        :rtype: :class:`Node`
        """
        data = {'xmlns': 'http://www.vmware.com/vcloud/v1.5'}
        undeploy_xml = ET.Element('UndeployVAppParams', data)
        undeploy_power_action_xml = ET.SubElement(undeploy_xml,
                                                  'UndeployPowerAction')

        headers = {
            'Content-Type':
            'application/vnd.vmware.vcloud.undeployVAppParams+xml'
        }

<<<<<<< HEAD
        try:
            res = self.connection.request(
                '%s/action/undeploy' % get_url_path(node.extra.get('href')),
=======
        def undeploy(action):
            undeploy_power_action_xml.text = action
            undeploy_res = self.connection.request(
                '%s/action/undeploy' % get_url_path(node.id),
>>>>>>> c367567b
                data=ET.tostring(undeploy_xml),
                method='POST',
                headers=headers)
            self._wait_for_task_completion(undeploy_res.object.get('href'))

<<<<<<< HEAD
            self._wait_for_task_completion(res.object.get('href'))
        except Exception:
            undeploy_power_action_xml.text = 'powerOff'
            res = self.connection.request(
                '%s/action/undeploy' % get_url_path(node.extra.get('href')),
                data=ET.tostring(undeploy_xml),
                method='POST',
                headers=headers)
            self._wait_for_task_completion(res.object.get('href'))
=======
        if shutdown:
            try:
                undeploy('shutdown')
            except Exception:
                undeploy('powerOff')
        else:
            undeploy('powerOff')
>>>>>>> c367567b

        res = self.connection.request(get_url_path(node.extra.get('href')))
        return self._to_node(res.object)

    def ex_power_off_node(self, node):
        """
        Powers on all VMs under specified node. VMs need to be This operation
        is allowed only when the vApp/VM is powered on.

        :param  node: The node to be powered off
        :type   node: :class:`Node`

        :rtype: :class:`Node`
        """
        return self._perform_power_operation(node, 'powerOff')

    def ex_power_on_node(self, node):
        """
        Powers on all VMs under specified node. This operation is allowed
        only when the vApp/VM is powered off or suspended.

        :param  node: The node to be powered on
        :type   node: :class:`Node`

        :rtype: :class:`Node`
        """
        return self._perform_power_operation(node, 'powerOn')

    def ex_shutdown_node(self, node):
        """
        Shutdowns all VMs under specified node. This operation is allowed only
        when the vApp/VM is powered on.

        :param  node: The node to be shut down
        :type   node: :class:`Node`

        :rtype: :class:`Node`
        """
        return self._perform_power_operation(node, 'shutdown')

    def ex_suspend_node(self, node):
        """
        Suspends all VMs under specified node. This operation is allowed only
        when the vApp/VM is powered on.

        :param  node: The node to be suspended
        :type   node: :class:`Node`

        :rtype: :class:`Node`
        """
        return self._perform_power_operation(node, 'suspend')

    def _perform_power_operation(self, node, operation):
        res = self.connection.request(
            '%s/power/action/%s' % (get_url_path(node.extra.get('href')), operation),
            method='POST')
        if res.status in [httplib.ACCEPTED, httplib.NO_CONTENT]:
            self._wait_for_task_completion(res.object.get('href'))
            return True
        else:
            return False


    def ex_get_control_access(self, node):
        """
        Returns the control access settings for specified node.

        :param  node: node to get the control access for
        :type   node: :class:`Node`

        :rtype: :class:`ControlAccess`
        """
        res = self.connection.request(
            '%s/controlAccess' % get_url_path(node.extra.get('href')))
        everyone_access_level = None
        is_shared_elem = res.object.find(
            fixxpath(res.object, "IsSharedToEveryone"))
        if is_shared_elem is not None and is_shared_elem.text == 'true':
            everyone_access_level = res.object.find(
                fixxpath(res.object, "EveryoneAccessLevel")).text

        # Parse all subjects
        subjects = []
        xpath = fixxpath(res.object, "AccessSettings/AccessSetting")
        for elem in res.object.findall(xpath):
            access_level = elem.find(fixxpath(res.object, "AccessLevel")).text
            subject_elem = elem.find(fixxpath(res.object, "Subject"))
            if subject_elem.get('type') == \
               'application/vnd.vmware.admin.group+xml':
                subj_type = 'group'
            else:
                subj_type = 'user'

            path = get_url_path(subject_elem.get('href'))
            res = self.connection.request(path)
            name = res.object.get('name')
            subject = Subject(type=subj_type,
                              name=name,
                              access_level=access_level,
                              id=subject_elem.get('href'))
            subjects.append(subject)

        return ControlAccess(node, everyone_access_level, subjects)

    def ex_set_control_access(self, node, control_access):
        """
        Sets control access for the specified node.

        :param  node: node
        :type   node: :class:`Node`

        :param  control_access: control access settings
        :type   control_access: :class:`ControlAccess`

        :rtype: ``None``
        """
        xml = ET.Element('ControlAccessParams',
                         {'xmlns': 'http://www.vmware.com/vcloud/v1.5'})
        shared_to_everyone = ET.SubElement(xml, 'IsSharedToEveryone')
        if control_access.everyone_access_level:
            shared_to_everyone.text = 'true'
            everyone_access_level = ET.SubElement(xml, 'EveryoneAccessLevel')
            everyone_access_level.text = control_access.everyone_access_level
        else:
            shared_to_everyone.text = 'false'

        # Set subjects
        if control_access.subjects:
            access_settings_elem = ET.SubElement(xml, 'AccessSettings')
        for subject in control_access.subjects:
            setting = ET.SubElement(access_settings_elem, 'AccessSetting')
            if subject.id:
                href = subject.id
            else:
                res = self.ex_query(type=subject.type, filter='name==' +
                                    subject.name)
                if not res:
                    raise LibcloudError('Specified subject "%s %s" not found '
                                        % (subject.type, subject.name))
                href = res[0]['href']
            ET.SubElement(setting, 'Subject', {'href': href})
            ET.SubElement(setting, 'AccessLevel').text = subject.access_level

        headers = {
            'Content-Type': 'application/vnd.vmware.vcloud.controlAccess+xml'
        }
        self.connection.request(
            '%s/action/controlAccess' % get_url_path(node.extra.get('href')),
            data=ET.tostring(xml),
            headers=headers,
            method='POST')

    def ex_get_metadata(self, node):
        """
        :param  node: node
        :type   node: :class:`Node`

        :return: dictionary mapping metadata keys to metadata values
        :rtype: dictionary mapping ``str`` to ``str``
        """
        res = self.connection.request('%s/metadata' % (get_url_path(node.extra.get('href'))))
        xpath = fixxpath(res.object, 'MetadataEntry')
        metadata_entries = res.object.findall(xpath)
        res_dict = {}

        for entry in metadata_entries:
            key = entry.findtext(fixxpath(res.object, 'Key'))
            value = entry.findtext(fixxpath(res.object, 'Value'))
            res_dict[key] = value

        return res_dict

    def ex_set_metadata_entry(self, node, key, value):
        """
        :param  node: node
        :type   node: :class:`Node`

        :param key: metadata key to be set
        :type key: ``str``

        :param value: metadata value to be set
        :type value: ``str``

        :rtype: ``None``
        """
        metadata_elem = ET.Element(
            'Metadata',
            {'xmlns': "http://www.vmware.com/vcloud/v1.5",
             'xmlns:xsi': "http://www.w3.org/2001/XMLSchema-instance"}
        )
        entry = ET.SubElement(metadata_elem, 'MetadataEntry')
        key_elem = ET.SubElement(entry, 'Key')
        key_elem.text = key
        value_elem = ET.SubElement(entry, 'Value')
        value_elem.text = value

        # send it back to the server
        res = self.connection.request(
            '%s/metadata' % get_url_path(node.extra.get('href')),
            data=ET.tostring(metadata_elem),
            headers={
                'Content-Type': 'application/vnd.vmware.vcloud.metadata+xml'
            },
            method='POST')
        self._wait_for_task_completion(res.object.get('href'))

    def ex_query(self, type, filter=None, page=1, page_size=100, sort_asc=None,
                 sort_desc=None):
        """
        Queries vCloud for specified type. See
        http://www.vmware.com/pdf/vcd_15_api_guide.pdf for details. Each
        element of the returned list is a dictionary with all attributes from
        the record.

        :param type: type to query (r.g. user, group, vApp etc.)
        :type  type: ``str``

        :param filter: filter expression (see documentation for syntax)
        :type  filter: ``str``

        :param page: page number
        :type  page: ``int``

        :param page_size: page size
        :type  page_size: ``int``

        :param sort_asc: sort in ascending order by specified field
        :type  sort_asc: ``str``

        :param sort_desc: sort in descending order by specified field
        :type  sort_desc: ``str``

        :rtype: ``list`` of dict
        """
        # This is a workaround for filter parameter encoding
        # the urllib encodes (name==Developers%20Only) into
        # %28name%3D%3DDevelopers%20Only%29) which is not accepted by vCloud
        params = {
            'type': type,
            'pageSize': page_size,
            'page': page,
        }
        if sort_asc:
            params['sortAsc'] = sort_asc
        if sort_desc:
            params['sortDesc'] = sort_desc

        url = '/api/query?' + urlencode(params)
        if filter:
            if not filter.startswith('('):
                filter = '(' + filter + ')'
            url += '&filter=' + filter.replace(' ', '+')

        results = []
        res = self.connection.request(url)
        for elem in res.object:
            if not elem.tag.endswith('Link'):
                result = elem.attrib
                result['type'] = elem.tag.split('}')[1]
                results.append(result)
        return results

    def create_node(self, name, image, size, **kwargs):
        """
        Creates and returns node. If the source image is:
          - vApp template - a new vApp is instantiated from template
          - existing vApp - a new vApp is cloned from the source vApp. Can
                            not clone more vApps is parallel otherwise
                            resource busy error is raised.


        @inherits: :class:`NodeDriver.create_node`

        :keyword    image:  OS Image to boot on node. (required). Can be a
                            NodeImage or existing Node that will be cloned.
        :type       image:  :class:`NodeImage` or :class:`Node`

        :keyword    ex_network: Organisation's network name for attaching vApp
                                VMs to.
        :type       ex_network: ``str``

        :keyword    ex_vdc: Name of organisation's virtual data center where
                            vApp VMs will be deployed.
        :type       ex_vdc: ``str``

        :keyword    ex_vm_names: list of names to be used as a VM and computer
                                 name. The name must be max. 15 characters
                                 long and follow the host name requirements.
        :type       ex_vm_names: ``list`` of ``str``

        :keyword    ex_vm_cpu: number of virtual CPUs/cores to allocate for
                               each vApp VM.
        :type       ex_vm_cpu: ``int``

        :keyword    ex_vm_memory: amount of memory in MB to allocate for each
                                  vApp VM.
        :type       ex_vm_memory: ``int``

        :keyword    ex_vm_script: full path to file containing guest
                                  customisation script for each vApp VM.
                                  Useful for creating users & pushing out
                                  public SSH keys etc.
        :type       ex_vm_script: ``str``

        :keyword    ex_vm_script_text: content of guest customisation script
                                       for each vApp VM. Overrides ex_vm_script
                                       parameter.
        :type       ex_vm_script_text: ``str``

        :keyword    ex_vm_network: Override default vApp VM network name.
                                   Useful for when you've imported an OVF
                                   originating from outside of the vCloud.
        :type       ex_vm_network: ``str``

        :keyword    ex_vm_fence: Fence mode for connecting the vApp VM network
                                 (ex_vm_network) to the parent
                                 organisation network (ex_network).
        :type       ex_vm_fence: ``str``

        :keyword    ex_vm_ipmode: IP address allocation mode for all vApp VM
                                  network connections.
        :type       ex_vm_ipmode: ``str``

        :keyword    ex_deploy: set to False if the node shouldn't be deployed
                               (started) after creation
        :type       ex_deploy: ``bool``

        :keyword    ex_clone_timeout: timeout in seconds for clone/instantiate
                                      VM operation.
                                      Cloning might be a time consuming
                                      operation especially when linked clones
                                      are disabled or VMs are created on
                                      different datastores.
                                      Overrides the default task completion
                                      value.
        :type       ex_clone_timeout: ``int``
<<<<<<< HEAD
=======

        :keyword    ex_admin_password: set the node admin password explicitly.
        :type       ex_admin_password: ``str``

        :keyword    ex_description: Set a description for the vApp.
        :type       ex_description: ``str``
>>>>>>> c367567b
        """
        ex_vm_names = [name]
        ex_vm_cpu = size.extra.get('cpu')
        ex_vm_memory = size.extra.get('ram')
        ex_vm_script = kwargs.get('ex_vm_script')
        ex_vm_script_text = kwargs.get('ex_vm_script_text', None)
        ex_vm_fence = kwargs.get('ex_vm_fence', None)
        ex_network = kwargs.get('ex_network', None)
        ex_vm_network = kwargs.get('ex_vm_network', None)
        ex_vm_ipmode = kwargs.get('ex_vm_ipmode', None)
        ex_deploy = kwargs.get('ex_deploy', True)
        ex_vdc = kwargs.get('ex_vdc', None)
        ex_clone_timeout = kwargs.get('ex_clone_timeout',
                                      DEFAULT_TASK_COMPLETION_TIMEOUT)
<<<<<<< HEAD
=======
        ex_admin_password = kwargs.get('ex_admin_password', None)
        ex_description = kwargs.get('ex_description', None)
>>>>>>> c367567b

        self._validate_vm_names(ex_vm_names)
        self._validate_vm_cpu(ex_vm_cpu)
        self._validate_vm_memory(ex_vm_memory)
        self._validate_vm_fence(ex_vm_fence)
        self._validate_vm_ipmode(ex_vm_ipmode)
        ex_vm_script = self._validate_vm_script(ex_vm_script)
        # Some providers don't require a network link
        if ex_network:
            network_href = self._get_network_href(ex_network)
            network_elem = self.connection.request(
                get_url_path(network_href)).object
        else:
            network_elem = None

        vdc = self._get_vdc(ex_vdc)

        if self._is_node(image):
            vapp_name, vapp_href = self._clone_node(
                name,
                image,
                vdc,
                ex_clone_timeout
            )
        else:
            vapp_name, vapp_href = self._instantiate_node(
                name,
                image,
                network_elem,
                vdc,
                ex_vm_network,
                ex_vm_fence,
                ex_clone_timeout,
                description=ex_description
            )

        self._change_vm_names(vapp_href, ex_vm_names)
        self._change_vm_cpu(vapp_href, ex_vm_cpu)
        self._change_vm_memory(vapp_href, ex_vm_memory)
        self._change_vm_script(vapp_href, ex_vm_script, ex_vm_script_text)
        self._change_vm_ipmode(vapp_href, ex_vm_ipmode)

        # Power on the VM.
        if ex_deploy:
            # Retry 3 times: when instantiating large number of VMs at the same
            # time some may fail on resource allocation
            retry = 3
            while True:
                try:
                    res = self.connection.request(
                        '%s/power/action/powerOn' % get_url_path(vapp_href),
                        method='POST')
                    self._wait_for_task_completion(res.object.get('href'))
                    break
                except Exception:
                    if retry <= 0:
                        raise
                    retry -= 1
                    time.sleep(10)

        res = self.connection.request(get_url_path(vapp_href))
        node = self._to_node(res.object)
        #return node
        return self._to_nodes(node)[0]


    def _instantiate_node(self, name, image, network_elem, vdc, vm_network,
                          vm_fence, instantiate_timeout, description=None):
        instantiate_xml = Instantiate_1_5_VAppXML(
            name=name,
            template=image.id,
            network=network_elem,
            vm_network=vm_network,
            vm_fence=vm_fence,
            description=description
        )

        # Instantiate VM and get identifier.
        headers = {
            'Content-Type':
            'application/vnd.vmware.vcloud.instantiateVAppTemplateParams+xml'
        }
        res = self.connection.request(
            '%s/action/instantiateVAppTemplate' % get_url_path(vdc.id),
            data=instantiate_xml.tostring(),
            method='POST',
            headers=headers
        )
        vapp_name = res.object.get('name')
        vapp_href = res.object.get('href')

        task_href = res.object.find(fixxpath(res.object, "Tasks/Task")).get(
            'href')
        self._wait_for_task_completion(task_href, instantiate_timeout)
        return vapp_name, vapp_href

    def _clone_node(self, name, sourceNode, vdc, clone_timeout):
        clone_xml = ET.Element(
            "CloneVAppParams",
            {'name': name, 'deploy': 'false', 'powerOn': 'false',
             'xmlns': "http://www.vmware.com/vcloud/v1.5",
             'xmlns:xsi': "http://www.w3.org/2001/XMLSchema-instance"}
        )
        ET.SubElement(clone_xml,
                      'Description').text = 'Clone of ' + sourceNode.name
        ET.SubElement(clone_xml, 'Source', {'href': sourceNode.id})

        headers = {
            'Content-Type': 'application/vnd.vmware.vcloud.cloneVAppParams+xml'
        }
        res = self.connection.request(
            '%s/action/cloneVApp' % get_url_path(vdc.id),
            data=ET.tostring(clone_xml),
            method='POST',
            headers=headers
        )
        vapp_name = res.object.get('name')
        vapp_href = res.object.get('href')

        task_href = res.object.find(
            fixxpath(res.object, "Tasks/Task")).get('href')
        self._wait_for_task_completion(task_href, clone_timeout)

        res = self.connection.request(get_url_path(vapp_href))

        vms = res.object.findall(fixxpath(res.object, "Children/Vm"))

        # Fix the networking for VMs
        for i, vm in enumerate(vms):
            # Remove network
            network_xml = ET.Element("NetworkConnectionSection", {
                'ovf:required': 'false',
                'xmlns': "http://www.vmware.com/vcloud/v1.5",
                'xmlns:ovf': 'http://schemas.dmtf.org/ovf/envelope/1'})
            ET.SubElement(network_xml, "ovf:Info").text = \
                'Specifies the available VM network connections'

            headers = {
                'Content-Type':
                'application/vnd.vmware.vcloud.networkConnectionSection+xml'
            }
            res = self.connection.request(
                '%s/networkConnectionSection' % get_url_path(vm.get('href')),
                data=ET.tostring(network_xml),
                method='PUT',
                headers=headers
            )
            self._wait_for_task_completion(res.object.get('href'))

            # Re-add network
            network_xml = vm.find(fixxpath(vm, 'NetworkConnectionSection'))
            network_conn_xml = network_xml.find(
                fixxpath(network_xml, 'NetworkConnection'))
            network_conn_xml.set('needsCustomization', 'true')
            network_conn_xml.remove(
                network_conn_xml.find(fixxpath(network_xml, 'IpAddress')))
            network_conn_xml.remove(
                network_conn_xml.find(fixxpath(network_xml, 'MACAddress')))

            headers = {
                'Content-Type':
                'application/vnd.vmware.vcloud.networkConnectionSection+xml'
            }
            res = self.connection.request(
                '%s/networkConnectionSection' % get_url_path(vm.get('href')),
                data=ET.tostring(network_xml),
                method='PUT',
                headers=headers
            )
            self._wait_for_task_completion(res.object.get('href'))

        return vapp_name, vapp_href

    def ex_set_vm_cpu(self, vapp_or_vm_id, vm_cpu):
        """
        Sets the number of virtual CPUs for the specified VM or VMs under
        the vApp. If the vapp_or_vm_id param represents a link to an vApp
        all VMs that are attached to this vApp will be modified.

        Please ensure that hot-adding a virtual CPU is enabled for the
        powered on virtual machines. Otherwise use this method on undeployed
        vApp.

        :keyword    vapp_or_vm_id: vApp or VM ID that will be modified. If
                                   a vApp ID is used here all attached VMs
                                   will be modified
        :type       vapp_or_vm_id: ``str``

        :keyword    vm_cpu: number of virtual CPUs/cores to allocate for
                            specified VMs
        :type       vm_cpu: ``int``

        :rtype: ``None``
        """
        self._validate_vm_cpu(vm_cpu)
        self._change_vm_cpu(vapp_or_vm_id, vm_cpu)

    def ex_set_vm_memory(self, vapp_or_vm_id, vm_memory):
        """
        Sets the virtual memory in MB to allocate for the specified VM or
        VMs under the vApp. If the vapp_or_vm_id param represents a link
        to an vApp all VMs that are attached to this vApp will be modified.

        Please ensure that hot-change of virtual memory is enabled for the
        powered on virtual machines. Otherwise use this method on undeployed
        vApp.

        :keyword    vapp_or_vm_id: vApp or VM ID that will be modified. If
                                   a vApp ID is used here all attached VMs
                                   will be modified
        :type       vapp_or_vm_id: ``str``

        :keyword    vm_memory: virtual memory in MB to allocate for the
                               specified VM or VMs
        :type       vm_memory: ``int``

        :rtype: ``None``
        """
        self._validate_vm_memory(vm_memory)
        self._change_vm_memory(vapp_or_vm_id, vm_memory)

    def ex_add_vm_disk(self, vapp_or_vm_id, vm_disk_size):
        """
        Adds a virtual disk to the specified VM or VMs under the vApp. If the
        vapp_or_vm_id param represents a link to an vApp all VMs that are
        attached to this vApp will be modified.

        :keyword    vapp_or_vm_id: vApp or VM ID that will be modified. If a
                                   vApp ID is used here all attached VMs
                                   will be modified
        :type       vapp_or_vm_id: ``str``

        :keyword    vm_disk_size: the disk capacity in GB that will be added
                                  to the specified VM or VMs
        :type       vm_disk_size: ``int``

        :rtype: ``None``
        """
        self._validate_vm_disk_size(vm_disk_size)
        self._add_vm_disk(vapp_or_vm_id, vm_disk_size)

    @staticmethod
    def _validate_vm_names(names):
        if names is None:
            return
        hname_re = re.compile(
            r'^(([a-zA-Z]|[a-zA-Z][a-zA-Z0-9]*)[\-])*([A-Za-z]|[A-Za-z][A-Za-z0-9]*[A-Za-z0-9])$')  # NOQA
        for name in names:
            if len(name) > 15:
                raise ValueError(
                    'The VM name "' + name + '" is too long for the computer '
                    'name (max 15 chars allowed).')
            if not hname_re.match(name):
                raise ValueError('The VM name "' + name + '" can not be '
                                 'used. "' + name + '" is not a valid '
                                 'computer name for the VM.')

    @staticmethod
    def _validate_vm_memory(vm_memory):
        if vm_memory is None:
            return
        elif vm_memory not in VIRTUAL_MEMORY_VALS:
            raise ValueError(
                '%s is not a valid vApp VM memory value' % vm_memory)

    @staticmethod
    def _validate_vm_cpu(vm_cpu):
        if vm_cpu is None:
            return
        elif vm_cpu not in VIRTUAL_CPU_VALS_1_5:
            raise ValueError('%s is not a valid vApp VM CPU value' % vm_cpu)

    @staticmethod
    def _validate_vm_disk_size(vm_disk):
        if vm_disk is None:
            return
        elif int(vm_disk) < 0:
            raise ValueError('%s is not a valid vApp VM disk space value',
                             vm_disk)

    @staticmethod
    def _validate_vm_script(vm_script):
        if vm_script is None:
            return
        # Try to locate the script file
        if not os.path.isabs(vm_script):
            vm_script = os.path.expanduser(vm_script)
            vm_script = os.path.abspath(vm_script)
        if not os.path.isfile(vm_script):
            raise LibcloudError(
                "%s the VM script file does not exist" % vm_script)
        try:
            open(vm_script).read()
        except Exception:
            raise
        return vm_script

    @staticmethod
    def _validate_vm_fence(vm_fence):
        if vm_fence is None:
            return
        elif vm_fence not in FENCE_MODE_VALS_1_5:
            raise ValueError('%s is not a valid fencing mode value' % vm_fence)

    @staticmethod
    def _validate_vm_ipmode(vm_ipmode):
        if vm_ipmode is None:
            return
        elif vm_ipmode == 'MANUAL':
            raise NotImplementedError(
                'MANUAL IP mode: The interface for supplying '
                'IPAddress does not exist yet')
        elif vm_ipmode not in IP_MODE_VALS_1_5:
            raise ValueError(
                '%s is not a valid IP address allocation mode value'
                % vm_ipmode)

    def _change_vm_names(self, vapp_or_vm_id, vm_names):

        if vm_names is None:
            return

        vms = self._get_vm_elements(vapp_or_vm_id)
        for i, vm in enumerate(vms):
            if len(vm_names) <= i:
                return

            # Get GuestCustomizationSection
            res = self.connection.request(
                '%s/guestCustomizationSection' % get_url_path(vm.get('href')))

            # Update GuestCustomizationSection
            res.object.find(
                fixxpath(res.object, 'ComputerName')).text = vm_names[i]
            # Remove AdminPassword from customization section if it would be
            # invalid to include it
            self._remove_admin_password(res.object)

            headers = {
                'Content-Type':
                'application/vnd.vmware.vcloud.guestCustomizationSection+xml'
            }
            res = self.connection.request(
                '%s/guestCustomizationSection' % get_url_path(vm.get('href')),
                data=ET.tostring(res.object),
                method='PUT',
                headers=headers
            )
            self._wait_for_task_completion(res.object.get('href'))

            # Update Vm name
            req_xml = ET.Element("Vm", {
                'name': vm_names[i],
                'xmlns': "http://www.vmware.com/vcloud/v1.5"})
            res = self.connection.request(
                get_url_path(vm.get('href')),
                data=ET.tostring(req_xml),
                method='PUT',
                headers={
                    'Content-Type': 'application/vnd.vmware.vcloud.vm+xml'}
            )
            self._wait_for_task_completion(res.object.get('href'))

    def _change_vm_cpu(self, vapp_or_vm_id, vm_cpu):
        if vm_cpu is None:
            return

        vms = self._get_vm_elements(vapp_or_vm_id)
        for vm in vms:
            # Get virtualHardwareSection/cpu section
            res = self.connection.request(
                '%s/virtualHardwareSection/cpu' % get_url_path(vm.get('href')))

            # Update VirtualQuantity field
            xpath = ('{http://schemas.dmtf.org/wbem/wscim/1/cim-schema/2/'
                     'CIM_ResourceAllocationSettingData}VirtualQuantity')
            res.object.find(xpath).text = str(vm_cpu)

            headers = {
                'Content-Type': 'application/vnd.vmware.vcloud.rasdItem+xml'
            }
            res = self.connection.request(
                '%s/virtualHardwareSection/cpu' % get_url_path(vm.get('href')),
                data=ET.tostring(res.object),
                method='PUT',
                headers=headers
            )
            self._wait_for_task_completion(res.object.get('href'))

    def _change_vm_memory(self, vapp_or_vm_id, vm_memory):
        if vm_memory is None:
            return

        vms = self._get_vm_elements(vapp_or_vm_id)
        for vm in vms:
            # Get virtualHardwareSection/memory section
            res = self.connection.request(
                '%s/virtualHardwareSection/memory' %
                get_url_path(vm.get('href')))

            # Update VirtualQuantity field
            xpath = ('{http://schemas.dmtf.org/wbem/wscim/1/cim-schema/2/'
                     'CIM_ResourceAllocationSettingData}VirtualQuantity')
            res.object.find(xpath).text = str(vm_memory)

            headers = {
                'Content-Type': 'application/vnd.vmware.vcloud.rasdItem+xml'
            }
            res = self.connection.request(
                '%s/virtualHardwareSection/memory' % get_url_path(
                    vm.get('href')),
                data=ET.tostring(res.object),
                method='PUT',
                headers=headers
            )
            self._wait_for_task_completion(res.object.get('href'))

    def _add_vm_disk(self, vapp_or_vm_id, vm_disk):
        if vm_disk is None:
            return

        rasd_ns = ('{http://schemas.dmtf.org/wbem/wscim/1/cim-schema/2/'
                   'CIM_ResourceAllocationSettingData}')

        vms = self._get_vm_elements(vapp_or_vm_id)
        for vm in vms:
            # Get virtualHardwareSection/disks section
            res = self.connection.request(
                '%s/virtualHardwareSection/disks' %
                get_url_path(vm.get('href')))

            existing_ids = []
            new_disk = None
            for item in res.object.findall(fixxpath(res.object, 'Item')):
                # Clean Items from unnecessary stuff
                for elem in item:
                    if elem.tag == '%sInstanceID' % rasd_ns:
                        existing_ids.append(int(elem.text))
                    if elem.tag in ['%sAddressOnParent' % rasd_ns,
                                    '%sParent' % rasd_ns]:
                        item.remove(elem)
                if item.find('%sHostResource' % rasd_ns) is not None:
                    new_disk = item

            new_disk = copy.deepcopy(new_disk)
            disk_id = max(existing_ids) + 1
            new_disk.find('%sInstanceID' % rasd_ns).text = str(disk_id)
            new_disk.find('%sElementName' %
                          rasd_ns).text = 'Hard Disk ' + str(disk_id)
            new_disk.find('%sHostResource' % rasd_ns).set(
                fixxpath(new_disk, 'capacity'), str(int(vm_disk) * 1024))
            res.object.append(new_disk)

            headers = {
                'Content-Type':
                'application/vnd.vmware.vcloud.rasditemslist+xml'
            }
            res = self.connection.request(
                '%s/virtualHardwareSection/disks' % get_url_path(
                    vm.get('href')),
                data=ET.tostring(res.object),
                method='PUT',
                headers=headers
            )
            self._wait_for_task_completion(res.object.get('href'))

    def _change_vm_script(self, vapp_or_vm_id, vm_script, vm_script_text=None):
        if vm_script is None and vm_script_text is None:
            return

        if vm_script_text is not None:
            script = vm_script_text
        else:
            try:
                with open(vm_script, 'r') as fp:
                    script = fp.read()
            except Exception:
                return

        vms = self._get_vm_elements(vapp_or_vm_id)
<<<<<<< HEAD
        try:
            script = cust_script_char_conv(open(vm_script).read())
        except Exception:
            return
=======

>>>>>>> c367567b
        # ElementTree escapes script characters automatically. Escape
        # requirements:
        # http://www.vmware.com/support/vcd/doc/rest-api-doc-1.5-html/types/
        # GuestCustomizationSectionType.html
        for vm in vms:
            # Get GuestCustomizationSection
            res = self.connection.request(
                '%s/guestCustomizationSection' % get_url_path(vm.get('href')))

            # Attempt to update any existing CustomizationScript element
            try:
                res.object.find(
                    fixxpath(res.object, 'CustomizationScript')).text = script
            except Exception:
                # CustomizationScript section does not exist, insert it just
                # before ComputerName
                for i, e in enumerate(res.object):
                    if e.tag == \
                            '{http://www.vmware.com/vcloud/v1.5}ComputerName':
                        break
                e = ET.Element(
                    '{http://www.vmware.com/vcloud/v1.5}CustomizationScript')
                e.text = script
                try:
                    res.object.insert(i, e)
                except TypeError:
                    # *** TypeError: Argument 'element' has incorrect type (expected lxml.etree._Element, got Element)
                    from lxml import etree as lxml_ET
                    e = lxml_ET.Element(
                        '{http://www.vmware.com/vcloud/v1.5}CustomizationScript')
                    e.text = script
                    res.object.insert(i, e)

            # Remove AdminPassword from customization section if it would be
            # invalid to include it
            self._remove_admin_password(res.object)

            # Taken from https://github.com/cedadev/libcloud
            admin_password_enabled_elem = res.object.find(
                                fixxpath(res.object, 'AdminPasswordEnabled'))
            if admin_password_enabled_elem is not None:
                admin_password_enabled_elem.text = 'false'

            # Autologon must be set 0 if AutologonEnabled is set 'false'
            admin_auto_logon_enabled_elem = res.object.find(
                fixxpath(res.object, 'AdminAutoLogonEnabled'))

            if (admin_auto_logon_enabled_elem is not None and
            admin_auto_logon_enabled_elem.text.strip() == 'false'):
                admin_auto_logon_count_elem = res.object.find(
                    fixxpath(res.object, 'AdminAutoLogonCount'))
                if admin_auto_logon_count_elem is not None:
                    admin_auto_logon_count_elem.text = '0'

            # Update VM's GuestCustomizationSection
            headers = {
                'Content-Type':
                'application/vnd.vmware.vcloud.guestCustomizationSection+xml'
            }
            res = self.connection.request(
                '%s/guestCustomizationSection' % get_url_path(vm.get('href')),
                data=cust_xml_char_conv_et_fix(ET.tostring(res.object)),
                method='PUT',
                headers=headers
            )
            self._wait_for_task_completion(res.object.get('href'))

    def _change_vm_ipmode(self, vapp_or_vm_id, vm_ipmode):
        if vm_ipmode is None:
            return

        vms = self._get_vm_elements(vapp_or_vm_id)

        for vm in vms:
            res = self.connection.request(
                '%s/networkConnectionSection' % get_url_path(vm.get('href')))
            net_conns = res.object.findall(
                fixxpath(res.object, 'NetworkConnection'))
            for c in net_conns:
                c.find(fixxpath(c, 'IpAddressAllocationMode')).text = vm_ipmode

            headers = {
                'Content-Type':
                'application/vnd.vmware.vcloud.networkConnectionSection+xml'
            }

            res = self.connection.request(
                '%s/networkConnectionSection' % get_url_path(vm.get('href')),
                data=ET.tostring(res.object),
                method='PUT',
                headers=headers
            )
            self._wait_for_task_completion(res.object.get('href'))

    @staticmethod
    def _remove_admin_password(guest_customization_section):
        """
        Remove AdminPassword element from GuestCustomizationSection if it
        would be invalid to include it.

        This was originally done unconditionally due to an "API quirk" of
        unknown origin or effect. When AdminPasswordEnabled is set to true
        and AdminPasswordAuto is false, the admin password must be set or
        an error will ensue, and vice versa.
        :param guest_customization_section: GuestCustomizationSection element
                                            to remove password from (if valid
                                            to do so)
        :type guest_customization_section: ``ET.Element``
        """
        admin_pass_enabled = guest_customization_section.find(
            fixxpath(guest_customization_section, 'AdminPasswordEnabled')
        )
        admin_pass_auto = guest_customization_section.find(
            fixxpath(guest_customization_section, 'AdminPasswordAuto')
        )
        admin_pass = guest_customization_section.find(
            fixxpath(guest_customization_section, 'AdminPassword')
        )
        if (
            admin_pass is not None
            and (
                admin_pass_enabled is None or admin_pass_enabled.text != 'true'
                or admin_pass_auto is None or admin_pass_auto.text != 'false'
            )
        ):
            guest_customization_section.remove(admin_pass)

    def _update_or_insert_section(self, res, section, prev_section, text):
        try:
            res.object.find(
                fixxpath(res.object, section)).text = text
        except Exception:
            # "section" section does not exist, insert it just
            # before "prev_section"
            for i, e in enumerate(res.object):
                tag = '{http://www.vmware.com/vcloud/v1.5}%s' % prev_section
                if e.tag == tag:
                    break
            e = ET.Element(
                '{http://www.vmware.com/vcloud/v1.5}%s' % section)
            e.text = text
            res.object.insert(i, e)
        return res

    def ex_change_vm_admin_password(self, vapp_or_vm_id, ex_admin_password):
        """
        Changes the admin (or root) password of VM or VMs under the vApp. If
        the vapp_or_vm_id param represents a link to an vApp all VMs that
        are attached to this vApp will be modified.

        :keyword    vapp_or_vm_id: vApp or VM ID that will be modified. If a
                                   vApp ID is used here all attached VMs
                                   will be modified
        :type       vapp_or_vm_id: ``str``

        :keyword    ex_admin_password: admin password to be used.
        :type       ex_admin_password: ``str``

        :rtype: ``None``
        """
        if ex_admin_password is None:
            return

        vms = self._get_vm_elements(vapp_or_vm_id)
        for vm in vms:
            # Get GuestCustomizationSection
            res = self.connection.request(
                '%s/guestCustomizationSection' % get_url_path(vm.get('href')))

            headers = {
                'Content-Type':
                'application/vnd.vmware.vcloud.guestCustomizationSection+xml'
            }

            # Fix API quirk.
            # If AdminAutoLogonEnabled==False the guestCustomizationSection
            # must have AdminAutoLogonCount==0, even though
            # it might have AdminAutoLogonCount==1 when requesting it for
            # the first time.
            auto_logon = res.object.find(
                fixxpath(res.object, "AdminAutoLogonEnabled"))
            if auto_logon is not None and auto_logon.text == 'false':
                self._update_or_insert_section(res,
                                               "AdminAutoLogonCount",
                                               "ResetPasswordRequired",
                                               '0')

            # If we are establishing a password we do not want it
            # to be automatically chosen.
            self._update_or_insert_section(res,
                                           'AdminPasswordAuto',
                                           'AdminPassword',
                                           'false')

            # API does not allow to set AdminPassword if
            # AdminPasswordEnabled is not enabled.
            self._update_or_insert_section(res,
                                           'AdminPasswordEnabled',
                                           'AdminPasswordAuto',
                                           'true')

            self._update_or_insert_section(res,
                                           'AdminPassword',
                                           'AdminAutoLogonEnabled',
                                           ex_admin_password)

            res = self.connection.request(
                '%s/guestCustomizationSection' % get_url_path(vm.get('href')),
                data=ET.tostring(res.object),
                method='PUT',
                headers=headers
            )
            self._wait_for_task_completion(res.object.get('href'))

    def _get_network_href(self, network_name):
        network_href = None

        # Find the organisation's network href
        res = self.connection.request(self.org)
        links = res.object.findall(fixxpath(res.object, 'Link'))
        for l in links:
            if l.attrib['type'] == \
                    'application/vnd.vmware.vcloud.orgNetwork+xml' \
                    and l.attrib['name'] == network_name:
                network_href = l.attrib['href']

        if network_href is None:
            raise ValueError(
                '%s is not a valid organisation network name' % network_name)
        else:
            return network_href

    def _ex_get_node(self, node_id):
        """
        Get a node instance from a node ID.

        :param node_id: ID of the node
        :type node_id: ``str``

        :return: node instance or None if not found
        :rtype: :class:`Node` or ``None``
        """
        res = self.connection.request(
            get_url_path(node_id),
            headers={'Content-Type': 'application/vnd.vmware.vcloud.vApp+xml'}
        )
        return self._to_node(res.object)

    def _get_vm_elements(self, vapp_or_vm_id):
        res = self.connection.request(get_url_path(vapp_or_vm_id))
        if res.object.tag.endswith('VApp'):
            vms = res.object.findall(fixxpath(res.object, 'Children/Vm'))
        elif res.object.tag.endswith('Vm'):
            vms = [res.object]
        else:
            raise ValueError(
                'Specified ID value is not a valid VApp or Vm identifier.')
        return vms

    def _is_node(self, node_or_image):
        return isinstance(node_or_image, Node)

    def _to_node(self, node_elm):
        # Parse VMs as extra field
        vms = []
        for vm_elem in node_elm.findall(fixxpath(node_elm, 'Children/Vm')):
            public_ips = []
            private_ips = []

            xpath = fixxpath(vm_elem,
                             'NetworkConnectionSection/NetworkConnection')
            for connection in vm_elem.findall(xpath):
                ip = connection.find(fixxpath(connection, "IpAddress"))
                if ip is not None:
                    if is_private_subnet(ip.text):
                        private_ips.append(ip.text)
                    else:
                        public_ips.append(ip.text)
                external_ip = connection.find(
                    fixxpath(connection, "ExternalIpAddress"))
                if external_ip is not None:
                    public_ips.append(external_ip.text)
            #FIXME: also cpu/memory
            xpath = ('{http://schemas.dmtf.org/ovf/envelope/1}'
                     'OperatingSystemSection')
            os_type_elem = vm_elem.find(xpath)
            if os_type_elem is not None:
                os_type = os_type_elem.get(
                    '{http://www.vmware.com/schema/ovf}osType')
            else:
                os_type = None
            if os_type:
                if 'win' in os_type:
                    os_type = 'windows'
            vm = {
                'id': vm_elem.get('href'),
                'name': vm_elem.get('name'),
                'state': self.NODE_STATE_MAP[vm_elem.get('status')],
                'public_ips': public_ips,
                'private_ips': private_ips,
                'os_type': os_type
            }
            vms.append(vm)

        # Take the node IP addresses from all VMs
        public_ips = []
        private_ips = []
        for vm in vms:
            public_ips.extend(vm['public_ips'])
            private_ips.extend(vm['private_ips'])

        # Find vDC
        vdc_id = next(link.get('href') for link
                      in node_elm.findall(fixxpath(node_elm, 'Link'))
                      if link.get('type') ==
                      'application/vnd.vmware.vcloud.vdc+xml'
                      )  # pylint: disable=no-member
        vdc = next(vdc for vdc in self.vdcs if vdc.id == vdc_id)

<<<<<<< HEAD
=======
        extra = {'vdc': vdc.name, 'vms': vms}

        description = node_elm.find(fixxpath(node_elm, 'Description'))
        if description is not None:
            extra['description'] = description.text
        else:
            extra['description'] = ''

        lease_settings = node_elm.find(
            fixxpath(node_elm, 'LeaseSettingsSection')
        )
        if lease_settings is not None:
            extra['lease_settings'] = Lease.to_lease(lease_settings)
        else:
            extra['lease_settings'] = None

        if snapshots is not None:
            extra['snapshots'] = snapshots

>>>>>>> c367567b
        node = Node(id=node_elm.get('href'),
                    name=node_elm.get('name'),
                    state=self.NODE_STATE_MAP[node_elm.get('status')],
                    public_ips=public_ips,
                    private_ips=private_ips,
                    driver=self.connection.driver,
                    extra={'vdc': vdc.name, 'vms': vms})
        return node

    def _to_nodes(self, vapp):
        """_to_node() returns vApp with VMs as extra.
        this breaks the naming conversion used with other libcloud
        drivers. We need VMs returnes in list_nodes"""
        nodes = []
        for vm in vapp.extra.get('vms', []):
            node_id = vm.get('id').rstrip('/').split('/')[-1] #more friendly id
            node_extra = {'vdc': vapp.extra.get('vdc'),
                          'os_type': vm.get('os_type'),
                          'vapp': vapp.name,
                          'href': vm.get('id') #keep this for actions
            }
            public_ips = vm.get('public_ips')
            private_ips = vm.get('private_ips')
            # if _networks exist, search for the VM private ips
            # for nat rules
            for network in self._networks:
                for ip in private_ips:
                    if network.extra.get('nat_rules').get(ip):
                        nat_ips = network.extra.get('nat_rules').get(ip)
                        node_extra['Nat_Rules'] = json.dumps(nat_ips)
                        for nat_ip in nat_ips:
                            ip = nat_ip.get('IP')
                            if is_private_subnet(ip):
                                if ip not in private_ips:
                                    private_ips.append(ip)
                            else:
                                if ip not in public_ips:
                                    public_ips.append(ip)
            node = Node(id=node_id,
                        name=vm.get('name'),
                        state=vm.get('state'),
                        public_ips=public_ips,
                        private_ips=private_ips,
                        driver=self.connection.driver,
                        extra=node_extra)
            nodes.append(node)
        return nodes

    def _to_vdc(self, vdc_elm):

        def get_capacity_values(capacity_elm):
            if capacity_elm is None:
                return None
            limit = int(capacity_elm.findtext(fixxpath(capacity_elm, 'Limit')))
            used = int(capacity_elm.findtext(fixxpath(capacity_elm, 'Used')))
            units = capacity_elm.findtext(fixxpath(capacity_elm, 'Units'))
            return Capacity(limit, used, units)

        cpu = get_capacity_values(
            vdc_elm.find(fixxpath(vdc_elm, 'ComputeCapacity/Cpu')))
        memory = get_capacity_values(
            vdc_elm.find(fixxpath(vdc_elm, 'ComputeCapacity/Memory')))
        storage = get_capacity_values(
            vdc_elm.find(fixxpath(vdc_elm, 'StorageCapacity')))

        return Vdc(id=vdc_elm.get('href'),
                   name=vdc_elm.get('name'),
                   driver=self,
                   allocation_model=vdc_elm.findtext(
                       fixxpath(vdc_elm, 'AllocationModel')),
                   cpu=cpu,
                   memory=memory,
                   storage=storage)


class VCloud_5_1_NodeDriver(VCloud_1_5_NodeDriver):

    @staticmethod
    def _validate_vm_memory(vm_memory):
        if vm_memory is None:
            return None
        elif (vm_memory % 4) != 0:
            # The vcd 5.1 virtual machine memory size must be a multiple of 4
            # MB
            raise ValueError(
                '%s is not a valid vApp VM memory value' % (vm_memory))


class VCloud_5_5_NodeDriver(VCloud_5_1_NodeDriver):
    """Use 5.5 Connection class to explicitly set 5.5 for the version in
    Accept headers
    """
    connectionCls = VCloud_5_5_Connection

    def ex_create_snapshot(self, node):
        """
        Creates new snapshot of a virtual machine or of all
        the virtual machines in a vApp. Prior to creation of the new
        snapshots, any existing user created snapshots associated
        with the virtual machines are removed.
        :param  node: node
        :type   node: :class:`Node`
        :rtype: :class:`Node`
        """
        snapshot_xml = ET.Element(
            "CreateSnapshotParams",
            {'memory': 'true',
             'name': 'name',
             'quiesce': 'true',
             'xmlns': "http://www.vmware.com/vcloud/v1.5",
             'xmlns:xsi': "http://www.w3.org/2001/XMLSchema-instance"}
        )
        ET.SubElement(snapshot_xml, 'Description').text = 'Description'
        content_type = 'application/vnd.vmware.vcloud.createSnapshotParams+xml'
        headers = {
            'Content-Type': content_type
        }
        return self._perform_snapshot_operation(node,
                                                "createSnapshot",
                                                snapshot_xml,
                                                headers)

    def ex_remove_snapshots(self, node):
        """
        Removes all user created snapshots for a vApp or virtual machine.
        :param  node: node
        :type   node: :class:`Node`
        :rtype: :class:`Node`
        """
        return self._perform_snapshot_operation(node,
                                                "removeAllSnapshots",
                                                None,
                                                None)

    def ex_revert_to_snapshot(self, node):
        """
        Reverts a vApp or virtual machine to the current snapshot, if any.
        :param  node: node
        :type   node: :class:`Node`
        :rtype: :class:`Node`
        """
        return self._perform_snapshot_operation(node,
                                                "revertToCurrentSnapshot",
                                                None,
                                                None)

    def _perform_snapshot_operation(self, node, operation, xml_data, headers):
        res = self.connection.request(
            '%s/action/%s' % (get_url_path(node.id), operation),
            data=ET.tostring(xml_data) if xml_data is not None else None,
            method='POST',
            headers=headers)
        self._wait_for_task_completion(res.object.get('href'))
        res = self.connection.request(get_url_path(node.id))
        return self._to_node(res.object)

    def ex_acquire_mks_ticket(self, vapp_or_vm_id, vm_num=0):
        """
        Retrieve a mks ticket that you can use to gain access to the console
        of a running VM. If successful, returns a dict with the following
        keys:

          - host: host (or proxy) through which the console connection
                is made
          - vmx: a reference to the VMX file of the VM for which this
               ticket was issued
          - ticket: screen ticket to use to authenticate the client
          - port: host port to be used for console access

        :param  vapp_or_vm_id: vApp or VM ID you want to connect to.
        :type   vapp_or_vm_id: ``str``

        :param  vm_num: If a vApp ID is provided, vm_num is position in the
                vApp VM list of the VM you want to get a screen ticket.
                Default is 0.
        :type   vm_num: ``int``

        :rtype: ``dict``
        """
        vm = self._get_vm_elements(vapp_or_vm_id)[vm_num]
        try:
            res = self.connection.request('%s/screen/action/acquireMksTicket' %
                                          (get_url_path(vm.get('href'))),
                                          method='POST')
            output = {
                "host": res.object.find(fixxpath(res.object, 'Host')).text,
                "vmx": res.object.find(fixxpath(res.object, 'Vmx')).text,
                "ticket": res.object.find(fixxpath(res.object, 'Ticket')).text,
                "port": res.object.find(fixxpath(res.object, 'Port')).text,
            }
            return output
        except Exception:
            return None


class VCloudNetwork(object):
    """
    A Virtual Network.
    """

    def __init__(self, id, name, cidr, driver, extra=None):
        self.id = str(id)
        self.name = name
        self.cidr = cidr
        self.driver = driver
        self.extra = extra or {}

    def __repr__(self):
        return '<VCloudNetwork id="%s" name="%s" cidr="%s">' % (self.id,
                                                                self.name,
                                                                self.cidr,)<|MERGE_RESOLUTION|>--- conflicted
+++ resolved
@@ -20,7 +20,6 @@
 import re
 import base64
 import os
-<<<<<<< HEAD
 import time
 import multiprocessing.pool
 import json
@@ -30,9 +29,7 @@
 
 from xml.parsers.expat import ExpatError
 
-=======
 from libcloud.utils.iso8601 import parse_date
->>>>>>> c367567b
 from libcloud.utils.py3 import httplib
 from libcloud.utils.py3 import urlencode
 from libcloud.utils.py3 import urlparse
@@ -1188,20 +1185,10 @@
 class VCloud_5_5_Connection(VCloud_1_5_Connection):
 
     def _get_auth_headers(self):
-<<<<<<< HEAD
-        """Compatibility for using v5.5 API"""
-        return {
-            'Authorization': "Basic %s" % base64.b64encode(
-                b('%s:%s' % (self.user_id, self.key))).decode('utf-8'),
-            'Content-Length': '0',
-            'Accept': 'application/*+xml;version=5.5'
-        }
-=======
         """Compatibility for using v5.5 of the API"""
         auth_headers = super(VCloud_5_5_Connection, self)._get_auth_headers()
         auth_headers['Accept'] = 'application/*+xml;version=5.5'
         return auth_headers
->>>>>>> c367567b
 
     def add_default_headers(self, headers):
         headers['Accept'] = 'application/*+xml;version=5.5'
@@ -1427,32 +1414,15 @@
             'application/vnd.vmware.vcloud.undeployVAppParams+xml'
         }
 
-<<<<<<< HEAD
-        try:
-            res = self.connection.request(
-                '%s/action/undeploy' % get_url_path(node.extra.get('href')),
-=======
         def undeploy(action):
             undeploy_power_action_xml.text = action
             undeploy_res = self.connection.request(
                 '%s/action/undeploy' % get_url_path(node.id),
->>>>>>> c367567b
                 data=ET.tostring(undeploy_xml),
                 method='POST',
                 headers=headers)
             self._wait_for_task_completion(undeploy_res.object.get('href'))
 
-<<<<<<< HEAD
-            self._wait_for_task_completion(res.object.get('href'))
-        except Exception:
-            undeploy_power_action_xml.text = 'powerOff'
-            res = self.connection.request(
-                '%s/action/undeploy' % get_url_path(node.extra.get('href')),
-                data=ET.tostring(undeploy_xml),
-                method='POST',
-                headers=headers)
-            self._wait_for_task_completion(res.object.get('href'))
-=======
         if shutdown:
             try:
                 undeploy('shutdown')
@@ -1460,7 +1430,6 @@
                 undeploy('powerOff')
         else:
             undeploy('powerOff')
->>>>>>> c367567b
 
         res = self.connection.request(get_url_path(node.extra.get('href')))
         return self._to_node(res.object)
@@ -1797,15 +1766,12 @@
                                       Overrides the default task completion
                                       value.
         :type       ex_clone_timeout: ``int``
-<<<<<<< HEAD
-=======
 
         :keyword    ex_admin_password: set the node admin password explicitly.
         :type       ex_admin_password: ``str``
 
         :keyword    ex_description: Set a description for the vApp.
         :type       ex_description: ``str``
->>>>>>> c367567b
         """
         ex_vm_names = [name]
         ex_vm_cpu = size.extra.get('cpu')
@@ -1820,11 +1786,8 @@
         ex_vdc = kwargs.get('ex_vdc', None)
         ex_clone_timeout = kwargs.get('ex_clone_timeout',
                                       DEFAULT_TASK_COMPLETION_TIMEOUT)
-<<<<<<< HEAD
-=======
         ex_admin_password = kwargs.get('ex_admin_password', None)
         ex_description = kwargs.get('ex_description', None)
->>>>>>> c367567b
 
         self._validate_vm_names(ex_vm_names)
         self._validate_vm_cpu(ex_vm_cpu)
@@ -2305,14 +2268,6 @@
                 return
 
         vms = self._get_vm_elements(vapp_or_vm_id)
-<<<<<<< HEAD
-        try:
-            script = cust_script_char_conv(open(vm_script).read())
-        except Exception:
-            return
-=======
-
->>>>>>> c367567b
         # ElementTree escapes script characters automatically. Escape
         # requirements:
         # http://www.vmware.com/support/vcd/doc/rest-api-doc-1.5-html/types/
@@ -2632,8 +2587,6 @@
                       )  # pylint: disable=no-member
         vdc = next(vdc for vdc in self.vdcs if vdc.id == vdc_id)
 
-<<<<<<< HEAD
-=======
         extra = {'vdc': vdc.name, 'vms': vms}
 
         description = node_elm.find(fixxpath(node_elm, 'Description'))
@@ -2653,7 +2606,6 @@
         if snapshots is not None:
             extra['snapshots'] = snapshots
 
->>>>>>> c367567b
         node = Node(id=node_elm.get('href'),
                     name=node_elm.get('name'),
                     state=self.NODE_STATE_MAP[node_elm.get('status')],
