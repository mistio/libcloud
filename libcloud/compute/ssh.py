# Licensed to the Apache Software Foundation (ASF) under one or more
# contributor license agreements.  See the NOTICE file distributed with
# this work for additional information regarding copyright ownership.
# The ASF licenses this file to You under the Apache License, Version 2.0
# (the "License"); you may not use this file except in compliance with
# the License.  You may obtain a copy of the License at
#
#     http://www.apache.org/licenses/LICENSE-2.0
#
# Unless required by applicable law or agreed to in writing, software
# distributed under the License is distributed on an "AS IS" BASIS,
# WITHOUT WARRANTIES OR CONDITIONS OF ANY KIND, either express or implied.
# See the License for the specific language governing permissions and
# limitations under the License.

"""
Wraps multiple ways to communicate over SSH
"""
have_paramiko = False

try:
    import paramiko
    have_paramiko = True
except ImportError:
    pass

# Depending on your version of Paramiko, it may cause a deprecation
# warning on Python 2.6.
# Ref: https://bugs.launchpad.net/paramiko/+bug/392973

import os
import time
import subprocess
import logging

from os.path import split as psplit
from os.path import join as pjoin

from libcloud.utils.logging import ExtraLogFormatter
from libcloud.utils.py3 import StringIO


# Maximum number of bytes to read at once from a socket
CHUNK_SIZE = 1024


class BaseSSHClient(object):
    """
    Base class representing a connection over SSH/SCP to a remote node.
    """

    def __init__(self, hostname, port=22, username='root', password=None,
                 key=None, timeout=None):
        """
        :type hostname: ``str``
        :keyword hostname: Hostname or IP address to connect to.

        :type port: ``int``
        :keyword port: TCP port to communicate on, defaults to 22.

        :type username: ``str``
        :keyword username: Username to use, defaults to root.

        :type password: ``str``
        :keyword password: Password to authenticate with or a password used
                           to unlock a private key if a password protected key
                           is used.

        :type key: ``str`` or ``list``
        :keyword key: A list of paths to the private key files to use.
        """
        self.hostname = hostname
        self.port = port
        self.username = username
        self.password = password
        self.key = key
        self.timeout = timeout

    def connect(self):
        """
        Connect to the remote node over SSH.

        :return: True if the connection has been successfuly established, False
                 otherwise.
        :rtype: ``bool``
        """
        raise NotImplementedError(
            'connect not implemented for this ssh client')

    def put(self, path, contents=None, chmod=None, mode='w'):
        """
        Upload a file to the remote node.

        :type path: ``str``
        :keyword path: File path on the remote node.

        :type contents: ``str``
        :keyword contents: File Contents.

        :type chmod: ``int``
        :keyword chmod: chmod file to this after creation.

        :type mode: ``str``
        :keyword mode: Mode in which the file is opened.

        :return: Full path to the location where a file has been saved.
        :rtype: ``str``
        """
        raise NotImplementedError(
            'put not implemented for this ssh client')

    def delete(self, path):
        """
        Delete/Unlink a file on the remote node.

        :type path: ``str``
        :keyword path: File path on the remote node.

        :return: True if the file has been successfuly deleted, False
                 otherwise.
        :rtype: ``bool``
        """
        raise NotImplementedError(
            'delete not implemented for this ssh client')

    def run(self, cmd):
        """
        Run a command on a remote node.

        :type cmd: ``str``
        :keyword cmd: Command to run.

        :return ``list`` of [stdout, stderr, exit_status]
        """
        raise NotImplementedError(
            'run not implemented for this ssh client')

    def close(self):
        """
        Shutdown connection to the remote node.

        :return: True if the connection has been successfuly closed, False
                 otherwise.
        :rtype: ``bool``
        """
        raise NotImplementedError(
            'close not implemented for this ssh client')

    def _get_and_setup_logger(self):
        logger = logging.getLogger('libcloud.compute.ssh')
        path = os.getenv('LIBCLOUD_DEBUG')

        if path:
            handler = logging.FileHandler(path)
            handler.setFormatter(ExtraLogFormatter())
            logger.addHandler(handler)
            logger.setLevel(logging.DEBUG)

        return logger


class ParamikoSSHClient(BaseSSHClient):

    """
    A SSH Client powered by Paramiko.
    """
    def __init__(self, hostname, port=22, username='root', password=None,
                 key=None, timeout=None):
        """
        Authentication is always attempted in the following order:

        - The key passed in (if key is provided)
        - Any key we can find through an SSH agent (only if no password and
          key is provided)
        - Any "id_rsa" or "id_dsa" key discoverable in ~/.ssh/ (only if no
          password and key is provided)
        - Plain username/password auth, if a password was given (if password is
          provided)
        """
        super(ParamikoSSHClient, self).__init__(hostname, port, username,
                                                password, key, timeout)
        self.client = paramiko.SSHClient()
        self.client.set_missing_host_key_policy(paramiko.AutoAddPolicy())
        self.logger = self._get_and_setup_logger()

    def connect(self):
        conninfo = {'hostname': self.hostname,
                    'port': self.port,
                    'username': self.username,
                    'allow_agent': False,
                    'look_for_keys': False}

        if self.password:
            conninfo['password'] = self.password
<<<<<<< HEAD
        if self.key:
            conninfo['key_filename'] = self.key
=======

        if self.key:
            conninfo['key_filename'] = self.key

        if not self.password and not self.key:
            conninfo['allow_agent'] = True
            conninfo['look_for_keys'] = True
>>>>>>> ce10a2f5

        if self.timeout:
            conninfo['timeout'] = self.timeout

        extra = {'_hostname': self.hostname, '_port': self.port,
                 '_username': self.username, '_timeout': self.timeout}
        self.logger.debug('Connecting to server', extra=extra)

        self.client.connect(**conninfo)
        return True

    def put(self, path, contents=None, chmod=None, mode='w'):
        extra = {'_path': path, '_mode': mode, '_chmod': chmod}
        self.logger.debug('Uploading file', extra=extra)

        sftp = self.client.open_sftp()
        # less than ideal, but we need to mkdir stuff otherwise file() fails
        head, tail = psplit(path)

        if path[0] == "/":
            sftp.chdir("/")
        else:
            # Relative path - start from a home directory (~)
            sftp.chdir('.')

        for part in head.split("/"):
            if part != "":
                try:
                    sftp.mkdir(part)
                except IOError:
                    # so, there doesn't seem to be a way to
                    # catch EEXIST consistently *sigh*
                    pass
                sftp.chdir(part)

        cwd = sftp.getcwd()

        ak = sftp.file(tail, mode=mode)
        ak.write(contents)
        if chmod is not None:
            ak.chmod(chmod)
        ak.close()
        sftp.close()

        if path[0] == '/':
            file_path = path
        else:
            file_path = pjoin(cwd, path)

        return file_path

    def delete(self, path):
        extra = {'_path': path}
        self.logger.debug('Deleting file', extra=extra)

        sftp = self.client.open_sftp()
        sftp.unlink(path)
        sftp.close()
        return True

    def run(self, cmd):
        """
        Note: This function is based on paramiko's exec_command()
        method.
        """
        extra = {'_cmd': cmd}
        self.logger.debug('Executing command', extra=extra)

        # Use the system default buffer size
        bufsize = -1

        transport = self.client.get_transport()
        chan = transport.open_session()

        chan.exec_command(cmd)

        stdout = StringIO()
        stderr = StringIO()

        # Create a stdin file and immediately close it to prevent any
        # interactive script from hanging the process.
        stdin = chan.makefile('wb', bufsize)
        stdin.close()

        # Receive all the output
        # Note #1: This is used instead of chan.makefile approach to prevent
        # buffering issues and hanging if the executed command produces a lot
        # of output.
        #
        # Note #2: If you are going to remove "ready" checks inside the loop
        # you are going to have a bad time. Trying to consume from a channel
        # which is not ready will block for indefinitely.
        exit_status_ready = chan.exit_status_ready()

        while not exit_status_ready:
            if chan.recv_ready():
                data = chan.recv(CHUNK_SIZE)

                while data:
                    stdout.write(data)
                    ready = chan.recv_ready()

                    if not ready:
                        break

                    data = chan.recv(CHUNK_SIZE)

            if chan.recv_stderr_ready():
                data = chan.recv_stderr(CHUNK_SIZE)

                while data:
                    stderr.write(data)
                    ready = chan.recv_stderr_ready()

                    if not ready:
                        break

                    data = chan.recv_stderr(CHUNK_SIZE)

            # We need to check the exist status here, because the command could
            # print some output and exit during this sleep bellow.
            exit_status_ready = chan.exit_status_ready()

            if exit_status_ready:
                break

            # Short sleep to prevent busy waiting
            time.sleep(1.5)

        # Receive the exit status code of the command we ran.
        status = chan.recv_exit_status()

        stdout = stdout.getvalue()
        stderr = stderr.getvalue()

        extra = {'_status': status, '_stdout': stdout, '_stderr': stderr}
        self.logger.debug('Command finished', extra=extra)

        return [stdout, stderr, status]

    def close(self):
        self.logger.debug('Closing server connection')

        self.client.close()
        return True


class ShellOutSSHClient(BaseSSHClient):
    """
    This client shells out to "ssh" binary to run commands on the remote
    server.

    Note: This client should not be used in production.
    """

    def __init__(self, hostname, port=22, username='root', password=None,
                 key=None, timeout=None):
        super(ShellOutSSHClient, self).__init__(hostname, port, username,
                                                password, key, timeout)
        if self.password:
            raise ValueError('ShellOutSSHClient only supports key auth')

        child = subprocess.Popen(['ssh'], stdout=subprocess.PIPE,
                                 stderr=subprocess.PIPE)
        child.communicate()

        if child.returncode == 127:
            raise ValueError('ssh client is not available')

        self.logger = self._get_and_setup_logger()

    def connect(self):
        """
        This client doesn't support persistent connections establish a new
        connection every time "run" method is called.
        """
        return True

    def run(self, cmd):
        return self._run_remote_shell_command([cmd])

    def put(self, path, contents=None, chmod=None, mode='w'):
        if mode == 'w':
            redirect = '>'
        elif mode == 'a':
            redirect = '>>'
        else:
            raise ValueError('Invalid mode: ' + mode)

        cmd = ['echo "%s" %s %s' % (contents, redirect, path)]
        self._run_remote_shell_command(cmd)
        return path

    def delete(self, path):
        cmd = ['rm', '-rf', path]
        self._run_remote_shell_command(cmd)
        return True

    def close(self):
        return True

    def _get_base_ssh_command(self):
        cmd = ['ssh']

        if self.key:
            cmd += ['-i', self.key]

        if self.timeout:
            cmd += ['-oConnectTimeout=%s' % (self.timeout)]

        cmd += ['%s@%s' % (self.username, self.hostname)]

        return cmd

    def _run_remote_shell_command(self, cmd):
        """
        Run a command on a remote server.

        :param      cmd: Command to run.
        :type       cmd: ``list`` of ``str``

        :return: Command stdout, stderr and status code.
        :rtype: ``tuple``
        """
        base_cmd = self._get_base_ssh_command()
        full_cmd = base_cmd + [' '.join(cmd)]

        self.logger.debug('Executing command: "%s"' % (' '.join(full_cmd)))

        child = subprocess.Popen(full_cmd, stdout=subprocess.PIPE,
                                 stderr=subprocess.PIPE)
        stdout, stderr = child.communicate()
        return (stdout, stderr, child.returncode)


class MockSSHClient(BaseSSHClient):
    pass


SSHClient = ParamikoSSHClient
if not have_paramiko:
    SSHClient = MockSSHClient<|MERGE_RESOLUTION|>--- conflicted
+++ resolved
@@ -192,10 +192,6 @@
 
         if self.password:
             conninfo['password'] = self.password
-<<<<<<< HEAD
-        if self.key:
-            conninfo['key_filename'] = self.key
-=======
 
         if self.key:
             conninfo['key_filename'] = self.key
@@ -203,7 +199,6 @@
         if not self.password and not self.key:
             conninfo['allow_agent'] = True
             conninfo['look_for_keys'] = True
->>>>>>> ce10a2f5
 
         if self.timeout:
             conninfo['timeout'] = self.timeout
